use std::sync::Arc;

use libp2p::swarm::ConnectionId;
use types::{
    BlobSidecar, EthSpec, LightClientBootstrap, LightClientFinalityUpdate,
    LightClientOptimisticUpdate, SignedBeaconBlock,
};

use crate::rpc::methods::{BlobsByRangeRequest, BlobsByRootRequest};
use crate::rpc::{
    methods::{
        BlocksByRangeRequest, BlocksByRootRequest, LightClientBootstrapRequest,
        OldBlocksByRangeRequest, OldBlocksByRangeRequestV1, OldBlocksByRangeRequestV2,
        RPCCodedResponse, RPCResponse, ResponseTermination, StatusMessage,
    },
    OutboundRequest, SubstreamId,
};

/// Identifier of requests sent by a peer.
pub type PeerRequestId = (ConnectionId, SubstreamId);

/// Identifier of a request.
#[derive(Debug, Clone, Copy, PartialEq, Eq)]
pub enum RequestId<AppReqId> {
    Application(AppReqId),
    Internal,
}

/// The type of RPC requests the Behaviour informs it has received and allows for sending.
///
// NOTE: This is an application-level wrapper over the lower network level requests that can be
//       sent. The main difference is the absence of the Ping, Metadata and Goodbye protocols, which don't
//       leave the Behaviour. For all protocols managed by RPC see `RPCRequest`.
#[derive(Debug, Clone, PartialEq)]
pub enum Request {
    /// A Status message.
    Status(StatusMessage),
    /// A blocks by range request.
    BlocksByRange(BlocksByRangeRequest),
    /// A blobs by range request.
    BlobsByRange(BlobsByRangeRequest),
    /// A request blocks root request.
    BlocksByRoot(BlocksByRootRequest),
    // light client bootstrap request
    LightClientBootstrap(LightClientBootstrapRequest),
    // light client optimistic update request
    LightClientOptimisticUpdate,
    // light client finality update request
    LightClientFinalityUpdate,
    /// A request blobs root request.
    BlobsByRoot(BlobsByRootRequest),
}

impl<E: EthSpec> std::convert::From<Request> for OutboundRequest<E> {
    fn from(req: Request) -> OutboundRequest<E> {
        match req {
            Request::BlocksByRoot(r) => OutboundRequest::BlocksByRoot(r),
            Request::BlocksByRange(r) => match r {
                BlocksByRangeRequest::V1(req) => OutboundRequest::BlocksByRange(
                    OldBlocksByRangeRequest::V1(OldBlocksByRangeRequestV1 {
                        start_slot: req.start_slot,
                        count: req.count,
                        step: 1,
                    }),
                ),
                BlocksByRangeRequest::V2(req) => OutboundRequest::BlocksByRange(
                    OldBlocksByRangeRequest::V2(OldBlocksByRangeRequestV2 {
                        start_slot: req.start_slot,
                        count: req.count,
                        step: 1,
                    }),
                ),
            },
            Request::LightClientBootstrap(_)
            | Request::LightClientOptimisticUpdate
            | Request::LightClientFinalityUpdate => {
                unreachable!("Lighthouse never makes an outbound light client request")
            }
            Request::BlobsByRange(r) => OutboundRequest::BlobsByRange(r),
            Request::BlobsByRoot(r) => OutboundRequest::BlobsByRoot(r),
            Request::Status(s) => OutboundRequest::Status(s),
        }
    }
}

/// The type of RPC responses the Behaviour informs it has received, and allows for sending.
///
// NOTE: This is an application-level wrapper over the lower network level responses that can be
//       sent. The main difference is the absense of Pong and Metadata, which don't leave the
//       Behaviour. For all protocol reponses managed by RPC see `RPCResponse` and
//       `RPCCodedResponse`.
#[derive(Debug, Clone, PartialEq)]
pub enum Response<E: EthSpec> {
    /// A Status message.
    Status(StatusMessage),
    /// A response to a get BLOCKS_BY_RANGE request. A None response signals the end of the batch.
    BlocksByRange(Option<Arc<SignedBeaconBlock<E>>>),
    /// A response to a get BLOBS_BY_RANGE request. A None response signals the end of the batch.
    BlobsByRange(Option<Arc<BlobSidecar<E>>>),
    /// A response to a get BLOCKS_BY_ROOT request.
    BlocksByRoot(Option<Arc<SignedBeaconBlock<E>>>),
    /// A response to a get BLOBS_BY_ROOT request.
    BlobsByRoot(Option<Arc<BlobSidecar<E>>>),
    /// A response to a LightClientUpdate request.
<<<<<<< HEAD
    LightClientBootstrap(Arc<LightClientBootstrap<TSpec>>),
    /// A response to a LightClientOptimisticUpdate request.
    LightClientOptimisticUpdate(Arc<LightClientOptimisticUpdate<TSpec>>),
    /// A response to a LightClientFinalityUpdate request.
    LightClientFinalityUpdate(Arc<LightClientFinalityUpdate<TSpec>>),
=======
    LightClientBootstrap(Arc<LightClientBootstrap<E>>),
>>>>>>> 06eb181b
}

impl<E: EthSpec> std::convert::From<Response<E>> for RPCCodedResponse<E> {
    fn from(resp: Response<E>) -> RPCCodedResponse<E> {
        match resp {
            Response::BlocksByRoot(r) => match r {
                Some(b) => RPCCodedResponse::Success(RPCResponse::BlocksByRoot(b)),
                None => RPCCodedResponse::StreamTermination(ResponseTermination::BlocksByRoot),
            },
            Response::BlocksByRange(r) => match r {
                Some(b) => RPCCodedResponse::Success(RPCResponse::BlocksByRange(b)),
                None => RPCCodedResponse::StreamTermination(ResponseTermination::BlocksByRange),
            },
            Response::BlobsByRoot(r) => match r {
                Some(b) => RPCCodedResponse::Success(RPCResponse::BlobsByRoot(b)),
                None => RPCCodedResponse::StreamTermination(ResponseTermination::BlobsByRoot),
            },
            Response::BlobsByRange(r) => match r {
                Some(b) => RPCCodedResponse::Success(RPCResponse::BlobsByRange(b)),
                None => RPCCodedResponse::StreamTermination(ResponseTermination::BlobsByRange),
            },
            Response::Status(s) => RPCCodedResponse::Success(RPCResponse::Status(s)),
            Response::LightClientBootstrap(b) => {
                RPCCodedResponse::Success(RPCResponse::LightClientBootstrap(b))
            }
            Response::LightClientOptimisticUpdate(o) => {
                RPCCodedResponse::Success(RPCResponse::LightClientOptimisticUpdate(o))
            }
            Response::LightClientFinalityUpdate(f) => {
                RPCCodedResponse::Success(RPCResponse::LightClientFinalityUpdate(f))
            }
        }
    }
}

impl<AppReqId: std::fmt::Debug> slog::Value for RequestId<AppReqId> {
    fn serialize(
        &self,
        record: &slog::Record,
        key: slog::Key,
        serializer: &mut dyn slog::Serializer,
    ) -> slog::Result {
        match self {
            RequestId::Internal => slog::Value::serialize("Behaviour", record, key, serializer),
            RequestId::Application(ref id) => {
                slog::Value::serialize(&format_args!("{:?}", id), record, key, serializer)
            }
        }
    }
}<|MERGE_RESOLUTION|>--- conflicted
+++ resolved
@@ -102,15 +102,11 @@
     /// A response to a get BLOBS_BY_ROOT request.
     BlobsByRoot(Option<Arc<BlobSidecar<E>>>),
     /// A response to a LightClientUpdate request.
-<<<<<<< HEAD
-    LightClientBootstrap(Arc<LightClientBootstrap<TSpec>>),
+    LightClientBootstrap(Arc<LightClientBootstrap<E>>),
     /// A response to a LightClientOptimisticUpdate request.
-    LightClientOptimisticUpdate(Arc<LightClientOptimisticUpdate<TSpec>>),
+    LightClientOptimisticUpdate(Arc<LightClientOptimisticUpdate<E>>),
     /// A response to a LightClientFinalityUpdate request.
-    LightClientFinalityUpdate(Arc<LightClientFinalityUpdate<TSpec>>),
-=======
-    LightClientBootstrap(Arc<LightClientBootstrap<E>>),
->>>>>>> 06eb181b
+    LightClientFinalityUpdate(Arc<LightClientFinalityUpdate<E>>),
 }
 
 impl<E: EthSpec> std::convert::From<Response<E>> for RPCCodedResponse<E> {
