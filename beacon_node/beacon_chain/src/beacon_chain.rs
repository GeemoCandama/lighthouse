--- conflicted
+++ resolved
@@ -4398,7 +4398,6 @@
             bls_to_execution_changes,
         } = partial_beacon_block;
 
-<<<<<<< HEAD
         let (inner_block, blobs_opt) = match &state {
             BeaconState::Base(_) => (
                 BeaconBlock::Base(BeaconBlockBase {
@@ -4496,7 +4495,6 @@
                             execution_payload: payload
                                 .try_into()
                                 .map_err(|_| BlockProductionError::InvalidPayloadFork)?,
-                            #[cfg(feature = "withdrawals")]
                             bls_to_execution_changes: bls_to_execution_changes.into(),
                         },
                     }),
@@ -4528,7 +4526,6 @@
                             execution_payload: payload
                                 .try_into()
                                 .map_err(|_| BlockProductionError::InvalidPayloadFork)?,
-                            #[cfg(feature = "withdrawals")]
                             bls_to_execution_changes: bls_to_execution_changes.into(),
                             blob_kzg_commitments: kzg_commitments
                                 .ok_or(BlockProductionError::InvalidPayloadFork)?,
@@ -4537,118 +4534,6 @@
                     blobs,
                 )
             }
-=======
-        let inner_block = match &state {
-            BeaconState::Base(_) => BeaconBlock::Base(BeaconBlockBase {
-                slot,
-                proposer_index,
-                parent_root,
-                state_root: Hash256::zero(),
-                body: BeaconBlockBodyBase {
-                    randao_reveal,
-                    eth1_data,
-                    graffiti,
-                    proposer_slashings: proposer_slashings.into(),
-                    attester_slashings: attester_slashings.into(),
-                    attestations: attestations.into(),
-                    deposits: deposits.into(),
-                    voluntary_exits: voluntary_exits.into(),
-                    _phantom: PhantomData,
-                },
-            }),
-            BeaconState::Altair(_) => BeaconBlock::Altair(BeaconBlockAltair {
-                slot,
-                proposer_index,
-                parent_root,
-                state_root: Hash256::zero(),
-                body: BeaconBlockBodyAltair {
-                    randao_reveal,
-                    eth1_data,
-                    graffiti,
-                    proposer_slashings: proposer_slashings.into(),
-                    attester_slashings: attester_slashings.into(),
-                    attestations: attestations.into(),
-                    deposits: deposits.into(),
-                    voluntary_exits: voluntary_exits.into(),
-                    sync_aggregate: sync_aggregate
-                        .ok_or(BlockProductionError::MissingSyncAggregate)?,
-                    _phantom: PhantomData,
-                },
-            }),
-            BeaconState::Merge(_) => BeaconBlock::Merge(BeaconBlockMerge {
-                slot,
-                proposer_index,
-                parent_root,
-                state_root: Hash256::zero(),
-                body: BeaconBlockBodyMerge {
-                    randao_reveal,
-                    eth1_data,
-                    graffiti,
-                    proposer_slashings: proposer_slashings.into(),
-                    attester_slashings: attester_slashings.into(),
-                    attestations: attestations.into(),
-                    deposits: deposits.into(),
-                    voluntary_exits: voluntary_exits.into(),
-                    sync_aggregate: sync_aggregate
-                        .ok_or(BlockProductionError::MissingSyncAggregate)?,
-                    execution_payload: block_contents
-                        .ok_or(BlockProductionError::MissingExecutionPayload)?
-                        .to_payload()
-                        .try_into()
-                        .map_err(|_| BlockProductionError::InvalidPayloadFork)?,
-                },
-            }),
-            BeaconState::Capella(_) => BeaconBlock::Capella(BeaconBlockCapella {
-                slot,
-                proposer_index,
-                parent_root,
-                state_root: Hash256::zero(),
-                body: BeaconBlockBodyCapella {
-                    randao_reveal,
-                    eth1_data,
-                    graffiti,
-                    proposer_slashings: proposer_slashings.into(),
-                    attester_slashings: attester_slashings.into(),
-                    attestations: attestations.into(),
-                    deposits: deposits.into(),
-                    voluntary_exits: voluntary_exits.into(),
-                    sync_aggregate: sync_aggregate
-                        .ok_or(BlockProductionError::MissingSyncAggregate)?,
-                    execution_payload: block_contents
-                        .ok_or(BlockProductionError::MissingExecutionPayload)?
-                        .to_payload()
-                        .try_into()
-                        .map_err(|_| BlockProductionError::InvalidPayloadFork)?,
-                    bls_to_execution_changes: bls_to_execution_changes.into(),
-                },
-            }),
-            BeaconState::Eip4844(_) => BeaconBlock::Eip4844(BeaconBlockEip4844 {
-                slot,
-                proposer_index,
-                parent_root,
-                state_root: Hash256::zero(),
-                body: BeaconBlockBodyEip4844 {
-                    randao_reveal,
-                    eth1_data,
-                    graffiti,
-                    proposer_slashings: proposer_slashings.into(),
-                    attester_slashings: attester_slashings.into(),
-                    attestations: attestations.into(),
-                    deposits: deposits.into(),
-                    voluntary_exits: voluntary_exits.into(),
-                    sync_aggregate: sync_aggregate
-                        .ok_or(BlockProductionError::MissingSyncAggregate)?,
-                    execution_payload: block_contents
-                        .ok_or(BlockProductionError::MissingExecutionPayload)?
-                        .to_payload()
-                        .try_into()
-                        .map_err(|_| BlockProductionError::InvalidPayloadFork)?,
-                    bls_to_execution_changes: bls_to_execution_changes.into(),
-                    //FIXME(sean) get blobs
-                    blob_kzg_commitments: VariableList::from(kzg_commitments),
-                },
-            }),
->>>>>>> bfce7947
         };
 
         let block = SignedBeaconBlock::from_block(
