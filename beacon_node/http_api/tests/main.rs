#![cfg(not(debug_assertions))] // Tests are too slow in debug.
<<<<<<< HEAD
#![recursion_limit = "512"]
=======
>>>>>>> 051c3e84

pub mod broadcast_validation_tests;
pub mod fork_tests;
pub mod interactive_tests;
pub mod status_tests;
pub mod tests;<|MERGE_RESOLUTION|>--- conflicted
+++ resolved
@@ -1,8 +1,4 @@
 #![cfg(not(debug_assertions))] // Tests are too slow in debug.
-<<<<<<< HEAD
-#![recursion_limit = "512"]
-=======
->>>>>>> 051c3e84
 
 pub mod broadcast_validation_tests;
 pub mod fork_tests;
