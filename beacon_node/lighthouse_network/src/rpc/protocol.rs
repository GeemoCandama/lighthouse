--- conflicted
+++ resolved
@@ -17,17 +17,11 @@
     compat::{Compat, FuturesAsyncReadCompatExt},
 };
 use types::{
-<<<<<<< HEAD
-    BeaconBlock, BeaconBlockAltair, BeaconBlockBase, BeaconBlockCapella, BeaconBlockMerge,
-    BlobSidecar, ChainSpec, EmptyBlock, EthSpec, ForkContext, ForkName, LightClientBootstrap,
-    LightClientBootstrapAltair, LightClientFinalityUpdate, LightClientFinalityUpdateAltair,
-    LightClientOptimisticUpdate, LightClientOptimisticUpdateAltair, MainnetEthSpec, Signature,
-    SignedBeaconBlock,
-=======
     BeaconBlock, BeaconBlockAltair, BeaconBlockBase, BeaconBlockCapella, BeaconBlockElectra,
     BeaconBlockMerge, BlobSidecar, ChainSpec, EmptyBlock, EthSpec, ForkContext, ForkName,
-    MainnetEthSpec, Signature, SignedBeaconBlock,
->>>>>>> 06eb181b
+    LightClientBootstrap, LightClientBootstrapAltair, LightClientFinalityUpdate,
+    LightClientFinalityUpdateAltair, LightClientOptimisticUpdate,
+    LightClientOptimisticUpdateAltair, MainnetEthSpec, Signature, SignedBeaconBlock,
 };
 
 lazy_static! {
@@ -206,6 +200,9 @@
         ForkName::Deneb => {
             RpcLimits::new(altair_fixed_len, *LIGHT_CLIENT_FINALITY_UPDATE_DENEB_MAX)
         }
+        ForkName::Electra => {
+            unimplemented!("Electra not implemented")
+        }
     }
 }
 
@@ -222,6 +219,9 @@
         ForkName::Deneb => {
             RpcLimits::new(altair_fixed_len, *LIGHT_CLIENT_OPTIMISTIC_UPDATE_DENEB_MAX)
         }
+        ForkName::Electra => {
+            unimplemented!("Electra not implemented")
+        }
     }
 }
 
@@ -233,6 +233,9 @@
         ForkName::Altair | ForkName::Merge => RpcLimits::new(altair_fixed_len, altair_fixed_len),
         ForkName::Capella => RpcLimits::new(altair_fixed_len, *LIGHT_CLIENT_BOOTSTRAP_CAPELLA_MAX),
         ForkName::Deneb => RpcLimits::new(altair_fixed_len, *LIGHT_CLIENT_BOOTSTRAP_DENEB_MAX),
+        ForkName::Electra => {
+            unimplemented!("Electra not implemented")
+        }
     }
 }
 
