--- conflicted
+++ resolved
@@ -45,11 +45,8 @@
 derivative = "2.2.0"
 delay_map = "0.1.1"
 ethereum-types = { version = "0.14.1", optional = true }
-<<<<<<< HEAD
 operation_pool =  { path = "../operation_pool" }
-=======
 execution_layer =  { path = "../execution_layer" }
->>>>>>> fa1d4c70
 
 [features]
 deterministic_long_lived_attnets = [ "ethereum-types" ]
