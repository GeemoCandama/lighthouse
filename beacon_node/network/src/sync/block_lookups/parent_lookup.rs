--- conflicted
+++ resolved
@@ -25,11 +25,7 @@
     /// The root of the block triggering this parent request.
     chain_hash: Hash256,
     /// The blocks that have currently been downloaded.
-<<<<<<< HEAD
-    downloaded_blocks: Vec<BlockWrapper<T::EthSpec>>,
-=======
     downloaded_blocks: Vec<RootBlockTuple<T::EthSpec>>,
->>>>>>> 6c9de4a5
     /// Request of the last parent.
     current_parent_request: SingleBlockRequest<PARENT_FAIL_TOLERANCE>,
     /// Id of the last parent request.
@@ -61,11 +57,7 @@
     pub fn contains_block(&self, block_root: &Hash256) -> bool {
         self.downloaded_blocks
             .iter()
-<<<<<<< HEAD
-            .any(|d_block| d_block.block() == block)
-=======
             .any(|(root, _d_block)| root == block_root)
->>>>>>> 6c9de4a5
     }
 
     pub fn new(block_root: Hash256, block: BlockWrapper<T::EthSpec>, peer_id: PeerId) -> Self {
@@ -122,7 +114,7 @@
         self,
     ) -> (
         Hash256,
-        Vec<Arc<SignedBeaconBlock<T::EthSpec>>>,
+        Vec<BlockWrapper<T::EthSpec>>,
         Vec<Hash256>,
         SingleBlockRequest<PARENT_FAIL_TOLERANCE>,
     ) {
@@ -157,13 +149,6 @@
         self.current_parent_request_id = None;
     }
 
-<<<<<<< HEAD
-    pub fn chain_blocks(&mut self) -> Vec<BlockWrapper<T::EthSpec>> {
-        std::mem::take(&mut self.downloaded_blocks)
-    }
-
-=======
->>>>>>> 6c9de4a5
     /// Verifies that the received block is what we requested. If so, parent lookup now waits for
     /// the processing result of the block.
     pub fn verify_block(
