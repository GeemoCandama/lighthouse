//! Available RPC methods types and ids.

use crate::types::{EnrAttestationBitfield, EnrSyncCommitteeBitfield};
use regex::bytes::Regex;
use serde::Serialize;
use ssz::Encode;
use ssz_derive::{Decode, Encode};
use ssz_types::{
    typenum::{U1024, U128, U256, U768},
    VariableList,
};
use std::marker::PhantomData;
use std::ops::Deref;
use std::sync::Arc;
use strum::IntoStaticStr;
use superstruct::superstruct;
<<<<<<< HEAD
use types::{Epoch, EthSpec, Hash256, LightClientBootstrap, SignedBeaconBlock, Slot};
=======
use types::blob_sidecar::BlobIdentifier;
use types::consts::deneb::MAX_BLOBS_PER_BLOCK;
use types::{
    blob_sidecar::BlobSidecar, light_client_bootstrap::LightClientBootstrap, Epoch, EthSpec,
    Hash256, SignedBeaconBlock, Slot,
};
>>>>>>> 051c3e84

/// Maximum number of blocks in a single request.
pub type MaxRequestBlocks = U1024;
pub const MAX_REQUEST_BLOCKS: u64 = 1024;

/// Maximum length of error message.
pub type MaxErrorLen = U256;
pub const MAX_ERROR_LEN: u64 = 256;

pub type MaxRequestBlocksDeneb = U128;
pub const MAX_REQUEST_BLOCKS_DENEB: u64 = 128;

pub type MaxRequestBlobSidecars = U768;
pub const MAX_REQUEST_BLOB_SIDECARS: u64 = MAX_REQUEST_BLOCKS_DENEB * MAX_BLOBS_PER_BLOCK;

/// Wrapper over SSZ List to represent error message in rpc responses.
#[derive(Debug, Clone)]
pub struct ErrorType(pub VariableList<u8, MaxErrorLen>);

impl From<String> for ErrorType {
    fn from(s: String) -> Self {
        Self(VariableList::from(s.as_bytes().to_vec()))
    }
}

impl From<&str> for ErrorType {
    fn from(s: &str) -> Self {
        Self(VariableList::from(s.as_bytes().to_vec()))
    }
}

impl Deref for ErrorType {
    type Target = VariableList<u8, MaxErrorLen>;
    fn deref(&self) -> &Self::Target {
        &self.0
    }
}

impl ToString for ErrorType {
    fn to_string(&self) -> String {
        #[allow(clippy::invalid_regex)]
        let re = Regex::new("\\p{C}").expect("Regex is valid");
        String::from_utf8_lossy(&re.replace_all(self.0.deref(), &b""[..])).to_string()
    }
}

/* Request/Response data structures for RPC methods */

/* Requests */

/// The STATUS request/response handshake message.
#[derive(Encode, Decode, Clone, Debug, PartialEq)]
pub struct StatusMessage {
    /// The fork version of the chain we are broadcasting.
    pub fork_digest: [u8; 4],

    /// Latest finalized root.
    pub finalized_root: Hash256,

    /// Latest finalized epoch.
    pub finalized_epoch: Epoch,

    /// The latest block root.
    pub head_root: Hash256,

    /// The slot associated with the latest block root.
    pub head_slot: Slot,
}

/// The PING request/response message.
#[derive(Encode, Decode, Clone, Debug, PartialEq)]
pub struct Ping {
    /// The metadata sequence number.
    pub data: u64,
}

/// The METADATA request structure.
#[superstruct(
    variants(V1, V2),
    variant_attributes(derive(Clone, Debug, PartialEq, Serialize),)
)]
#[derive(Clone, Debug, PartialEq)]
pub struct MetadataRequest<T: EthSpec> {
    _phantom_data: PhantomData<T>,
}

impl<T: EthSpec> MetadataRequest<T> {
    pub fn new_v1() -> Self {
        Self::V1(MetadataRequestV1 {
            _phantom_data: PhantomData,
        })
    }

    pub fn new_v2() -> Self {
        Self::V2(MetadataRequestV2 {
            _phantom_data: PhantomData,
        })
    }
}

/// The METADATA response structure.
#[superstruct(
    variants(V1, V2),
    variant_attributes(
        derive(Encode, Decode, Clone, Debug, PartialEq, Serialize),
        serde(bound = "T: EthSpec", deny_unknown_fields),
    )
)]
#[derive(Clone, Debug, PartialEq, Serialize)]
#[serde(bound = "T: EthSpec")]
pub struct MetaData<T: EthSpec> {
    /// A sequential counter indicating when data gets modified.
    pub seq_number: u64,
    /// The persistent attestation subnet bitfield.
    pub attnets: EnrAttestationBitfield<T>,
    /// The persistent sync committee bitfield.
    #[superstruct(only(V2))]
    pub syncnets: EnrSyncCommitteeBitfield<T>,
}

impl<T: EthSpec> MetaData<T> {
    /// Returns a V1 MetaData response from self.
    pub fn metadata_v1(&self) -> Self {
        match self {
            md @ MetaData::V1(_) => md.clone(),
            MetaData::V2(metadata) => MetaData::V1(MetaDataV1 {
                seq_number: metadata.seq_number,
                attnets: metadata.attnets.clone(),
            }),
        }
    }

    /// Returns a V2 MetaData response from self by filling unavailable fields with default.
    pub fn metadata_v2(&self) -> Self {
        match self {
            MetaData::V1(metadata) => MetaData::V2(MetaDataV2 {
                seq_number: metadata.seq_number,
                attnets: metadata.attnets.clone(),
                syncnets: Default::default(),
            }),
            md @ MetaData::V2(_) => md.clone(),
        }
    }

    pub fn as_ssz_bytes(&self) -> Vec<u8> {
        match self {
            MetaData::V1(md) => md.as_ssz_bytes(),
            MetaData::V2(md) => md.as_ssz_bytes(),
        }
    }
}

/// The reason given for a `Goodbye` message.
///
/// Note: any unknown `u64::into(n)` will resolve to `Goodbye::Unknown` for any unknown `n`,
/// however `GoodbyeReason::Unknown.into()` will go into `0_u64`. Therefore de-serializing then
/// re-serializing may not return the same bytes.
#[derive(Debug, Clone, PartialEq)]
pub enum GoodbyeReason {
    /// This node has shutdown.
    ClientShutdown = 1,

    /// Incompatible networks.
    IrrelevantNetwork = 2,

    /// Error/fault in the RPC.
    Fault = 3,

    /// Teku uses this code for not being able to verify a network.
    UnableToVerifyNetwork = 128,

    /// The node has too many connected peers.
    TooManyPeers = 129,

    /// Scored poorly.
    BadScore = 250,

    /// The peer is banned
    Banned = 251,

    /// The IP address the peer is using is banned.
    BannedIP = 252,

    /// Unknown reason.
    Unknown = 0,
}

impl From<u64> for GoodbyeReason {
    fn from(id: u64) -> GoodbyeReason {
        match id {
            1 => GoodbyeReason::ClientShutdown,
            2 => GoodbyeReason::IrrelevantNetwork,
            3 => GoodbyeReason::Fault,
            128 => GoodbyeReason::UnableToVerifyNetwork,
            129 => GoodbyeReason::TooManyPeers,
            250 => GoodbyeReason::BadScore,
            251 => GoodbyeReason::Banned,
            252 => GoodbyeReason::BannedIP,
            _ => GoodbyeReason::Unknown,
        }
    }
}

impl From<GoodbyeReason> for u64 {
    fn from(reason: GoodbyeReason) -> u64 {
        reason as u64
    }
}

impl ssz::Encode for GoodbyeReason {
    fn is_ssz_fixed_len() -> bool {
        <u64 as ssz::Encode>::is_ssz_fixed_len()
    }

    fn ssz_fixed_len() -> usize {
        <u64 as ssz::Encode>::ssz_fixed_len()
    }

    fn ssz_bytes_len(&self) -> usize {
        0_u64.ssz_bytes_len()
    }

    fn ssz_append(&self, buf: &mut Vec<u8>) {
        let conv: u64 = self.clone().into();
        conv.ssz_append(buf)
    }
}

impl ssz::Decode for GoodbyeReason {
    fn is_ssz_fixed_len() -> bool {
        <u64 as ssz::Decode>::is_ssz_fixed_len()
    }

    fn ssz_fixed_len() -> usize {
        <u64 as ssz::Decode>::ssz_fixed_len()
    }

    fn from_ssz_bytes(bytes: &[u8]) -> Result<Self, ssz::DecodeError> {
        u64::from_ssz_bytes(bytes).map(|n| n.into())
    }
}

/// Request a number of beacon block roots from a peer.
#[superstruct(
    variants(V1, V2),
    variant_attributes(derive(Encode, Decode, Clone, Debug, PartialEq))
)]
#[derive(Clone, Debug, PartialEq)]
pub struct BlocksByRangeRequest {
    /// The starting slot to request blocks.
    pub start_slot: u64,

    /// The number of blocks from the start slot.
    pub count: u64,
}

impl BlocksByRangeRequest {
    /// The default request is V2
    pub fn new(start_slot: u64, count: u64) -> Self {
        Self::V2(BlocksByRangeRequestV2 { start_slot, count })
    }

    pub fn new_v1(start_slot: u64, count: u64) -> Self {
        Self::V1(BlocksByRangeRequestV1 { start_slot, count })
    }
}

/// Request a number of beacon blobs from a peer.
#[derive(Encode, Decode, Clone, Debug, PartialEq)]
pub struct BlobsByRangeRequest {
    /// The starting slot to request blobs.
    pub start_slot: u64,

    /// The number of slots from the start slot.
    pub count: u64,
}

impl BlobsByRangeRequest {
    pub fn max_blobs_requested<E: EthSpec>(&self) -> u64 {
        self.count.saturating_mul(E::max_blobs_per_block() as u64)
    }
}

/// Request a number of beacon block roots from a peer.
#[superstruct(
    variants(V1, V2),
    variant_attributes(derive(Encode, Decode, Clone, Debug, PartialEq))
)]
#[derive(Clone, Debug, PartialEq)]
pub struct OldBlocksByRangeRequest {
    /// The starting slot to request blocks.
    pub start_slot: u64,

    /// The number of blocks from the start slot.
    pub count: u64,

    /// The step increment to receive blocks.
    ///
    /// A value of 1 returns every block.
    /// A value of 2 returns every second block.
    /// A value of 3 returns every third block and so on.
    pub step: u64,
}

impl OldBlocksByRangeRequest {
    /// The default request is V2
    pub fn new(start_slot: u64, count: u64, step: u64) -> Self {
        Self::V2(OldBlocksByRangeRequestV2 {
            start_slot,
            count,
            step,
        })
    }

    pub fn new_v1(start_slot: u64, count: u64, step: u64) -> Self {
        Self::V1(OldBlocksByRangeRequestV1 {
            start_slot,
            count,
            step,
        })
    }
}

/// Request a number of beacon block bodies from a peer.
#[superstruct(
    variants(V1, V2),
    variant_attributes(derive(Encode, Decode, Clone, Debug, PartialEq))
)]
#[derive(Clone, Debug, PartialEq)]
pub struct BlocksByRootRequest {
    /// The list of beacon block bodies being requested.
    pub block_roots: VariableList<Hash256, MaxRequestBlocks>,
}

impl BlocksByRootRequest {
    pub fn new(block_roots: VariableList<Hash256, MaxRequestBlocks>) -> Self {
        Self::V2(BlocksByRootRequestV2 { block_roots })
    }

    pub fn new_v1(block_roots: VariableList<Hash256, MaxRequestBlocks>) -> Self {
        Self::V1(BlocksByRootRequestV1 { block_roots })
    }
}

/// Request a number of beacon blocks and blobs from a peer.
#[derive(Clone, Debug, PartialEq)]
pub struct BlobsByRootRequest {
    /// The list of beacon block roots being requested.
    pub blob_ids: VariableList<BlobIdentifier, MaxRequestBlobSidecars>,
}

/* RPC Handling and Grouping */
// Collection of enums and structs used by the Codecs to encode/decode RPC messages

#[derive(Debug, Clone, PartialEq)]
pub enum RPCResponse<T: EthSpec> {
    /// A HELLO message.
    Status(StatusMessage),

    /// A response to a get BLOCKS_BY_RANGE request. A None response signifies the end of the
    /// batch.
    BlocksByRange(Arc<SignedBeaconBlock<T>>),

    /// A response to a get BLOCKS_BY_ROOT request.
    BlocksByRoot(Arc<SignedBeaconBlock<T>>),

    /// A response to a get BLOBS_BY_RANGE request
    BlobsByRange(Arc<BlobSidecar<T>>),

    /// A response to a get LIGHTCLIENT_BOOTSTRAP request.
    LightClientBootstrap(LightClientBootstrap<T>),

    /// A response to a get BLOBS_BY_ROOT request.
    BlobsByRoot(Arc<BlobSidecar<T>>),

    /// A PONG response to a PING request.
    Pong(Ping),

    /// A response to a META_DATA request.
    MetaData(MetaData<T>),
}

/// Indicates which response is being terminated by a stream termination response.
#[derive(Debug, Clone)]
pub enum ResponseTermination {
    /// Blocks by range stream termination.
    BlocksByRange,

    /// Blocks by root stream termination.
    BlocksByRoot,

    /// Blobs by range stream termination.
    BlobsByRange,

    /// Blobs by root stream termination.
    BlobsByRoot,
}

/// The structured response containing a result/code indicating success or failure
/// and the contents of the response
#[derive(Debug, Clone)]
pub enum RPCCodedResponse<T: EthSpec> {
    /// The response is a successful.
    Success(RPCResponse<T>),

    Error(RPCResponseErrorCode, ErrorType),

    /// Received a stream termination indicating which response is being terminated.
    StreamTermination(ResponseTermination),
}

/// Request a light_client_bootstrap for lightclients peers.
#[derive(Encode, Decode, Clone, Debug, PartialEq)]
pub struct LightClientBootstrapRequest {
    pub root: Hash256,
}

/// The code assigned to an erroneous `RPCResponse`.
#[derive(Debug, Clone, Copy, PartialEq, IntoStaticStr)]
#[strum(serialize_all = "snake_case")]
pub enum RPCResponseErrorCode {
    RateLimited,
    BlobsNotFoundForBlock,
    InvalidRequest,
    ServerError,
    /// Error spec'd to indicate that a peer does not have blocks on a requested range.
    ResourceUnavailable,
    Unknown,
}

impl<T: EthSpec> RPCCodedResponse<T> {
    /// Used to encode the response in the codec.
    pub fn as_u8(&self) -> Option<u8> {
        match self {
            RPCCodedResponse::Success(_) => Some(0),
            RPCCodedResponse::Error(code, _) => Some(code.as_u8()),
            RPCCodedResponse::StreamTermination(_) => None,
        }
    }

    /// Tells the codec whether to decode as an RPCResponse or an error.
    pub fn is_response(response_code: u8) -> bool {
        matches!(response_code, 0)
    }

    /// Builds an RPCCodedResponse from a response code and an ErrorMessage
    pub fn from_error(response_code: u8, err: ErrorType) -> Self {
        let code = match response_code {
            1 => RPCResponseErrorCode::InvalidRequest,
            2 => RPCResponseErrorCode::ServerError,
            3 => RPCResponseErrorCode::ResourceUnavailable,
            139 => RPCResponseErrorCode::RateLimited,
            140 => RPCResponseErrorCode::BlobsNotFoundForBlock,
            _ => RPCResponseErrorCode::Unknown,
        };
        RPCCodedResponse::Error(code, err)
    }

    /// Specifies which response allows for multiple chunks for the stream handler.
    pub fn multiple_responses(&self) -> bool {
        match self {
            RPCCodedResponse::Success(resp) => match resp {
                RPCResponse::Status(_) => false,
                RPCResponse::BlocksByRange(_) => true,
                RPCResponse::BlocksByRoot(_) => true,
                RPCResponse::BlobsByRange(_) => true,
                RPCResponse::BlobsByRoot(_) => true,
                RPCResponse::Pong(_) => false,
                RPCResponse::MetaData(_) => false,
                RPCResponse::LightClientBootstrap(_) => false,
            },
            RPCCodedResponse::Error(_, _) => true,
            // Stream terminations are part of responses that have chunks
            RPCCodedResponse::StreamTermination(_) => true,
        }
    }

    /// Returns true if this response always terminates the stream.
    pub fn close_after(&self) -> bool {
        !matches!(self, RPCCodedResponse::Success(_))
    }
}

impl RPCResponseErrorCode {
    fn as_u8(&self) -> u8 {
        match self {
            RPCResponseErrorCode::InvalidRequest => 1,
            RPCResponseErrorCode::ServerError => 2,
            RPCResponseErrorCode::ResourceUnavailable => 3,
            RPCResponseErrorCode::Unknown => 255,
            RPCResponseErrorCode::RateLimited => 139,
            RPCResponseErrorCode::BlobsNotFoundForBlock => 140,
        }
    }
}

use super::Protocol;
impl<T: EthSpec> RPCResponse<T> {
    pub fn protocol(&self) -> Protocol {
        match self {
            RPCResponse::Status(_) => Protocol::Status,
            RPCResponse::BlocksByRange(_) => Protocol::BlocksByRange,
            RPCResponse::BlocksByRoot(_) => Protocol::BlocksByRoot,
            RPCResponse::BlobsByRange(_) => Protocol::BlobsByRange,
            RPCResponse::BlobsByRoot(_) => Protocol::BlobsByRoot,
            RPCResponse::Pong(_) => Protocol::Ping,
            RPCResponse::MetaData(_) => Protocol::MetaData,
            RPCResponse::LightClientBootstrap(_) => Protocol::LightClientBootstrap,
        }
    }
}

impl std::fmt::Display for RPCResponseErrorCode {
    fn fmt(&self, f: &mut std::fmt::Formatter<'_>) -> std::fmt::Result {
        let repr = match self {
            RPCResponseErrorCode::InvalidRequest => "The request was invalid",
            RPCResponseErrorCode::ResourceUnavailable => "Resource unavailable",
            RPCResponseErrorCode::ServerError => "Server error occurred",
            RPCResponseErrorCode::Unknown => "Unknown error occurred",
            RPCResponseErrorCode::RateLimited => "Rate limited",
            RPCResponseErrorCode::BlobsNotFoundForBlock => "No blobs for the given root",
        };
        f.write_str(repr)
    }
}

impl std::fmt::Display for StatusMessage {
    fn fmt(&self, f: &mut std::fmt::Formatter<'_>) -> std::fmt::Result {
        write!(f, "Status Message: Fork Digest: {:?}, Finalized Root: {}, Finalized Epoch: {}, Head Root: {}, Head Slot: {}", self.fork_digest, self.finalized_root, self.finalized_epoch, self.head_root, self.head_slot)
    }
}

impl<T: EthSpec> std::fmt::Display for RPCResponse<T> {
    fn fmt(&self, f: &mut std::fmt::Formatter<'_>) -> std::fmt::Result {
        match self {
            RPCResponse::Status(status) => write!(f, "{}", status),
            RPCResponse::BlocksByRange(block) => {
                write!(f, "BlocksByRange: Block slot: {}", block.slot())
            }
            RPCResponse::BlocksByRoot(block) => {
                write!(f, "BlocksByRoot: Block slot: {}", block.slot())
            }
            RPCResponse::BlobsByRange(blob) => {
                write!(f, "BlobsByRange: Blob slot: {}", blob.slot)
            }
            RPCResponse::BlobsByRoot(sidecar) => {
                write!(f, "BlobsByRoot: Blob slot: {}", sidecar.slot)
            }
            RPCResponse::Pong(ping) => write!(f, "Pong: {}", ping.data),
            RPCResponse::MetaData(metadata) => write!(f, "Metadata: {}", metadata.seq_number()),
            RPCResponse::LightClientBootstrap(bootstrap) => {
                write!(f, "LightClientBootstrap Slot: {}", bootstrap.header.slot)
            }
        }
    }
}

impl<T: EthSpec> std::fmt::Display for RPCCodedResponse<T> {
    fn fmt(&self, f: &mut std::fmt::Formatter<'_>) -> std::fmt::Result {
        match self {
            RPCCodedResponse::Success(res) => write!(f, "{}", res),
            RPCCodedResponse::Error(code, err) => write!(f, "{}: {}", code, err.to_string()),
            RPCCodedResponse::StreamTermination(_) => write!(f, "Stream Termination"),
        }
    }
}

impl std::fmt::Display for GoodbyeReason {
    fn fmt(&self, f: &mut std::fmt::Formatter<'_>) -> std::fmt::Result {
        match self {
            GoodbyeReason::ClientShutdown => write!(f, "Client Shutdown"),
            GoodbyeReason::IrrelevantNetwork => write!(f, "Irrelevant Network"),
            GoodbyeReason::Fault => write!(f, "Fault"),
            GoodbyeReason::UnableToVerifyNetwork => write!(f, "Unable to verify network"),
            GoodbyeReason::TooManyPeers => write!(f, "Too many peers"),
            GoodbyeReason::BadScore => write!(f, "Bad Score"),
            GoodbyeReason::Banned => write!(f, "Banned"),
            GoodbyeReason::BannedIP => write!(f, "BannedIP"),
            GoodbyeReason::Unknown => write!(f, "Unknown Reason"),
        }
    }
}

impl std::fmt::Display for BlocksByRangeRequest {
    fn fmt(&self, f: &mut std::fmt::Formatter<'_>) -> std::fmt::Result {
        write!(
            f,
            "Start Slot: {}, Count: {}",
            self.start_slot(),
            self.count()
        )
    }
}

impl std::fmt::Display for OldBlocksByRangeRequest {
    fn fmt(&self, f: &mut std::fmt::Formatter<'_>) -> std::fmt::Result {
        write!(
            f,
            "Start Slot: {}, Count: {}, Step: {}",
            self.start_slot(),
            self.count(),
            self.step()
        )
    }
}

impl std::fmt::Display for BlobsByRootRequest {
    fn fmt(&self, f: &mut std::fmt::Formatter<'_>) -> std::fmt::Result {
        write!(
            f,
            "Request: BlobsByRoot: Number of Requested Roots: {}",
            self.blob_ids.len()
        )
    }
}

impl std::fmt::Display for BlobsByRangeRequest {
    fn fmt(&self, f: &mut std::fmt::Formatter<'_>) -> std::fmt::Result {
        write!(
            f,
            "Request: BlobsByRange: Start Slot: {}, Count: {}",
            self.start_slot, self.count
        )
    }
}

impl slog::KV for StatusMessage {
    fn serialize(
        &self,
        record: &slog::Record,
        serializer: &mut dyn slog::Serializer,
    ) -> slog::Result {
        use slog::Value;
        serializer.emit_arguments("fork_digest", &format_args!("{:?}", self.fork_digest))?;
        Value::serialize(&self.finalized_epoch, record, "finalized_epoch", serializer)?;
        serializer.emit_arguments("finalized_root", &format_args!("{}", self.finalized_root))?;
        Value::serialize(&self.head_slot, record, "head_slot", serializer)?;
        serializer.emit_arguments("head_root", &format_args!("{}", self.head_root))?;
        slog::Result::Ok(())
    }
}<|MERGE_RESOLUTION|>--- conflicted
+++ resolved
@@ -14,16 +14,12 @@
 use std::sync::Arc;
 use strum::IntoStaticStr;
 use superstruct::superstruct;
-<<<<<<< HEAD
-use types::{Epoch, EthSpec, Hash256, LightClientBootstrap, SignedBeaconBlock, Slot};
-=======
 use types::blob_sidecar::BlobIdentifier;
 use types::consts::deneb::MAX_BLOBS_PER_BLOCK;
 use types::{
-    blob_sidecar::BlobSidecar, light_client_bootstrap::LightClientBootstrap, Epoch, EthSpec,
-    Hash256, SignedBeaconBlock, Slot,
+    blob_sidecar::BlobSidecar, Epoch, EthSpec, Hash256, LightClientBootstrap, SignedBeaconBlock,
+    Slot,
 };
->>>>>>> 051c3e84
 
 /// Maximum number of blocks in a single request.
 pub type MaxRequestBlocks = U1024;
