--- conflicted
+++ resolved
@@ -1,11 +1,7 @@
 # `lcli` requires the full project to be in scope, so this should be built either:
 #  - from the `lighthouse` dir with the command: `docker build -f ./lcli/Dockerflie .`
 #  - from the current directory with the command: `docker build -f ./Dockerfile ../`
-<<<<<<< HEAD
-FROM rust:1.61.1-bullseye AS builder
-=======
 FROM rust:1.62.1-bullseye AS builder
->>>>>>> 612cdb70
 RUN apt-get update && apt-get -y upgrade && apt-get install -y cmake
 COPY . lighthouse
 ARG PORTABLE
