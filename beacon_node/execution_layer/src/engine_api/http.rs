--- conflicted
+++ resolved
@@ -43,13 +43,6 @@
 pub const ENGINE_EXCHANGE_TRANSITION_CONFIGURATION_V1_TIMEOUT: Duration =
     Duration::from_millis(500);
 
-<<<<<<< HEAD
-=======
-pub const BUILDER_GET_PAYLOAD_HEADER_V1: &str = "builder_getPayloadHeaderV1";
-pub const BUILDER_GET_PAYLOAD_HEADER_TIMEOUT: Duration = Duration::from_secs(2);
-
-pub const BUILDER_PROPOSE_BLINDED_BLOCK_V1: &str = "builder_proposeBlindedBlockV1";
-pub const BUILDER_PROPOSE_BLINDED_BLOCK_TIMEOUT: Duration = Duration::from_secs(2);
 
 /// This error is returned during a `chainId` call by Geth.
 pub const EIP155_ERROR_STR: &str = "chain not synced beyond EIP-155 replay-protection fork block";
@@ -525,7 +518,6 @@
     }
 }
 
->>>>>>> 5de00b7e
 pub struct HttpJsonRpc<T = EngineApi> {
     pub client: Client,
     pub url: SensitiveUrl,
@@ -717,66 +709,6 @@
     }
 }
 
-<<<<<<< HEAD
-=======
-impl HttpJsonRpc<BuilderApi> {
-    pub async fn get_payload_header_v1<T: EthSpec>(
-        &self,
-        payload_id: PayloadId,
-    ) -> Result<ExecutionPayloadHeader<T>, Error> {
-        let params = json!([JsonPayloadIdRequest::from(payload_id)]);
-
-        let response: JsonExecutionPayloadHeaderV1<T> = self
-            .rpc_request(
-                BUILDER_GET_PAYLOAD_HEADER_V1,
-                params,
-                BUILDER_GET_PAYLOAD_HEADER_TIMEOUT,
-            )
-            .await?;
-
-        Ok(response.into())
-    }
-
-    pub async fn forkchoice_updated_v1(
-        &self,
-        forkchoice_state: ForkChoiceState,
-        payload_attributes: Option<PayloadAttributes>,
-    ) -> Result<ForkchoiceUpdatedResponse, Error> {
-        let params = json!([
-            JsonForkChoiceStateV1::from(forkchoice_state),
-            payload_attributes.map(JsonPayloadAttributesV1::from)
-        ]);
-
-        let response: JsonForkchoiceUpdatedV1Response = self
-            .rpc_request(
-                ENGINE_FORKCHOICE_UPDATED_V1,
-                params,
-                ENGINE_FORKCHOICE_UPDATED_TIMEOUT,
-            )
-            .await?;
-
-        Ok(response.into())
-    }
-
-    pub async fn propose_blinded_block_v1<T: EthSpec>(
-        &self,
-        block: SignedBeaconBlock<T, BlindedPayload<T>>,
-    ) -> Result<ExecutionPayload<T>, Error> {
-        let params = json!([block]);
-
-        let response: JsonExecutionPayloadV1<T> = self
-            .rpc_request(
-                BUILDER_PROPOSE_BLINDED_BLOCK_V1,
-                params,
-                BUILDER_PROPOSE_BLINDED_BLOCK_TIMEOUT,
-            )
-            .await?;
-
-        Ok(response.into())
-    }
-}
-
->>>>>>> 5de00b7e
 #[cfg(test)]
 mod test {
     use super::auth::JwtKey;
