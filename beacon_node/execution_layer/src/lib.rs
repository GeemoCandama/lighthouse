//! This crate provides an abstraction over one or more *execution engines*. An execution engine
//! was formerly known as an "eth1 node", like Geth, Nethermind, Erigon, etc.
//!
//! This crate only provides useful functionality for "The Merge", it does not provide any of the
//! deposit-contract functionality that the `beacon_node/eth1` crate already provides.

use crate::engine_api::Builder;
use crate::engines::Builders;
use crate::payload_cache::PayloadCache;
use auth::{Auth, JwtKey};
use engine_api::Error as ApiError;
pub use engine_api::*;
pub use engine_api::{http, http::HttpJsonRpc};
pub use engines::ForkChoiceState;
use engines::{Engine, EngineError, Engines, Logging};
use lru::LruCache;
use payload_status::process_multiple_payload_statuses;
pub use payload_status::PayloadStatus;
use sensitive_url::SensitiveUrl;
use serde::{Deserialize, Serialize};
use slog::{crit, debug, error, info, trace, warn, Logger};
use slot_clock::SlotClock;
use std::collections::HashMap;
use std::convert::TryInto;
use std::future::Future;
use std::io::Write;
use std::path::PathBuf;
use std::sync::Arc;
use std::time::{Duration, SystemTime, UNIX_EPOCH};
use task_executor::TaskExecutor;
use tokio::{
    sync::{Mutex, MutexGuard, RwLock},
    time::{sleep, sleep_until, Instant},
};
use types::{
    BlindedPayload, BlockType, ChainSpec, Epoch, ExecPayload, ExecutionBlockHash,
    ProposerPreparationData, SignedBeaconBlock, Slot,
};

mod engine_api;
mod engines;
mod metrics;
pub mod payload_cache;
mod payload_status;
pub mod test_utils;

/// Name for the default file used for the jwt secret.
pub const DEFAULT_JWT_FILE: &str = "jwt.hex";

/// Each time the `ExecutionLayer` retrieves a block from an execution node, it stores that block
/// in an LRU cache to avoid redundant lookups. This is the size of that cache.
const EXECUTION_BLOCKS_LRU_CACHE_SIZE: usize = 128;

/// A fee recipient address for use during block production. Only used as a very last resort if
/// there is no address provided by the user.
///
/// ## Note
///
/// This is *not* the zero-address, since Geth has been known to return errors for a coinbase of
/// 0x00..00.
const DEFAULT_SUGGESTED_FEE_RECIPIENT: [u8; 20] =
    [0, 0, 0, 0, 0, 0, 0, 0, 0, 0, 0, 0, 0, 0, 0, 0, 0, 0, 0, 1];

const CONFIG_POLL_INTERVAL: Duration = Duration::from_secs(60);

#[derive(Debug)]
pub enum Error {
    NoEngines,
    NoPayloadBuilder,
    ApiError(ApiError),
    EngineErrors(Vec<EngineError>),
    NotSynced,
    ShuttingDown,
    FeeRecipientUnspecified,
    ConsensusFailure,
    MissingLatestValidHash,
    InvalidJWTSecret(String),
}

impl From<ApiError> for Error {
    fn from(e: ApiError) -> Self {
        Error::ApiError(e)
    }
}

#[derive(Clone, PartialEq)]
pub struct ProposerPreparationDataEntry {
    update_epoch: Epoch,
    preparation_data: ProposerPreparationData,
}

#[derive(Hash, PartialEq, Eq)]
pub struct ProposerKey {
    slot: Slot,
    head_block_root: Hash256,
}

#[derive(PartialEq, Clone)]
pub struct Proposer {
    validator_index: u64,
    payload_attributes: PayloadAttributes,
}

struct Inner<E: EthSpec> {
    engines: Engines,
    builders: Builders,
    execution_engine_forkchoice_lock: Mutex<()>,
    suggested_fee_recipient: Option<Address>,
    proposer_preparation_data: Mutex<HashMap<u64, ProposerPreparationDataEntry>>,
    execution_blocks: Mutex<LruCache<ExecutionBlockHash, ExecutionBlock>>,
    proposers: RwLock<HashMap<ProposerKey, Proposer>>,
    executor: TaskExecutor,
    payload_cache: PayloadCache<E>,
    log: Logger,
}

#[derive(Debug, Default, Clone, Serialize, Deserialize)]
pub struct Config {
    /// Endpoint urls for EL nodes that are running the engine api.
    pub execution_endpoints: Vec<SensitiveUrl>,
    /// Endpoint urls for services providing the builder api.
    pub builder_endpoints: Vec<SensitiveUrl>,
    /// JWT secrets for the above endpoints running the engine api.
    pub secret_files: Vec<PathBuf>,
    /// The default fee recipient to use on the beacon node if none if provided from
    /// the validator client during block preparation.
    pub suggested_fee_recipient: Option<Address>,
    /// An optional id for the beacon node that will be passed to the EL in the JWT token claim.
    pub jwt_id: Option<String>,
    /// An optional client version for the beacon node that will be passed to the EL in the JWT token claim.
    pub jwt_version: Option<String>,
    /// Default directory for the jwt secret if not provided through cli.
    pub default_datadir: PathBuf,
}

fn strip_prefix(s: &str) -> &str {
    if let Some(stripped) = s.strip_prefix("0x") {
        stripped
    } else {
        s
    }
}

/// Provides access to one or more execution engines and provides a neat interface for consumption
/// by the `BeaconChain`.
///
/// When there is more than one execution node specified, the others will be used in a "fallback"
/// fashion. Some requests may be broadcast to all nodes and others might only be sent to the first
/// node that returns a valid response. Ultimately, the purpose of fallback nodes is to provide
/// redundancy in the case where one node is offline.
///
/// The fallback nodes have an ordering. The first supplied will be the first contacted, and so on.
#[derive(Clone)]
pub struct ExecutionLayer<T: EthSpec> {
    inner: Arc<Inner<T>>,
}

impl<T: EthSpec> ExecutionLayer<T> {
    /// Instantiate `Self` with Execution engines specified using `Config`, all using the JSON-RPC via HTTP.
    pub fn from_config(config: Config, executor: TaskExecutor, log: Logger) -> Result<Self, Error> {
        let Config {
            execution_endpoints: urls,
            builder_endpoints: builder_urls,
            mut secret_files,
            suggested_fee_recipient,
            jwt_id,
            jwt_version,
            default_datadir,
        } = config;

        if urls.is_empty() {
            return Err(Error::NoEngines);
        }

        // Extend the jwt secret files with the default jwt secret path if not provided via cli.
        // This ensures that we have a jwt secret for every EL.
        secret_files.extend(vec![
            default_datadir.join(DEFAULT_JWT_FILE);
            urls.len().saturating_sub(secret_files.len())
        ]);

        let secrets: Vec<(JwtKey, PathBuf)> = secret_files
            .iter()
            .map(|p| {
                // Read secret from file if it already exists
                if p.exists() {
                    std::fs::read_to_string(p)
                        .map_err(|e| {
                            format!("Failed to read JWT secret file {:?}, error: {:?}", p, e)
                        })
                        .and_then(|ref s| {
                            let secret = JwtKey::from_slice(
                                &hex::decode(strip_prefix(s.trim_end()))
                                    .map_err(|e| format!("Invalid hex string: {:?}", e))?,
                            )?;
                            Ok((secret, p.to_path_buf()))
                        })
                } else {
                    // Create a new file and write a randomly generated secret to it if file does not exist
                    std::fs::File::options()
                        .write(true)
                        .create_new(true)
                        .open(p)
                        .map_err(|e| {
                            format!("Failed to open JWT secret file {:?}, error: {:?}", p, e)
                        })
                        .and_then(|mut f| {
                            let secret = auth::JwtKey::random();
                            f.write_all(secret.hex_string().as_bytes()).map_err(|e| {
                                format!("Failed to write to JWT secret file: {:?}", e)
                            })?;
                            Ok((secret, p.to_path_buf()))
                        })
                }
            })
            .collect::<Result<_, _>>()
            .map_err(Error::InvalidJWTSecret)?;

        let engines: Vec<Engine<EngineApi>> = urls
            .into_iter()
            .zip(secrets.into_iter())
            .map(|(url, (secret, path))| {
                let id = url.to_string();
                let auth = Auth::new(secret, jwt_id.clone(), jwt_version.clone());
                debug!(log, "Loaded execution endpoint"; "endpoint" => %id, "jwt_path" => ?path);
                let api = HttpJsonRpc::<EngineApi>::new_with_auth(url, auth)?;
                Ok(Engine::<EngineApi>::new(id, api))
            })
            .collect::<Result<_, ApiError>>()?;

        let builders: Vec<Engine<BuilderApi>> = builder_urls
            .into_iter()
            .map(|url| {
                let id = url.to_string();
                let api = HttpJsonRpc::<BuilderApi>::new(url)?;
                Ok(Engine::<BuilderApi>::new(id, api))
            })
            .collect::<Result<_, ApiError>>()?;

        let inner = Inner {
            engines: Engines {
                engines,
                latest_forkchoice_state: <_>::default(),
                log: log.clone(),
            },
            builders: Builders {
                builders,
                log: log.clone(),
            },
            execution_engine_forkchoice_lock: <_>::default(),
            suggested_fee_recipient,
            proposer_preparation_data: Mutex::new(HashMap::new()),
            proposers: RwLock::new(HashMap::new()),
            execution_blocks: Mutex::new(LruCache::new(EXECUTION_BLOCKS_LRU_CACHE_SIZE)),
            executor,
            payload_cache: PayloadCache::default(),
            log,
        };

        Ok(Self {
            inner: Arc::new(inner),
        })
    }
}

impl<T: EthSpec> ExecutionLayer<T> {
    fn engines(&self) -> &Engines {
        &self.inner.engines
    }

    fn builders(&self) -> &Builders {
        &self.inner.builders
    }

<<<<<<< HEAD
    fn has_builders(&self) -> bool {
        !self.inner.builders.builders.is_empty()
    }

    /// Cache a full payload, keyed on the `tree_hash_root` of its `transactions` field.
    fn cache_payload(&self, payload: &ExecutionPayload<T>) -> Option<ExecutionPayload<T>> {
        self.inner.payload_cache.put(payload.clone())
    }

    /// Attempt to retrieve a full payload from the payload cache by the `transactions_root`.
    pub fn get_payload_by_tx_root(&self, tx_root: &Hash256) -> Option<ExecutionPayload<T>> {
        self.inner.payload_cache.pop(tx_root)
    }

    fn executor(&self) -> &TaskExecutor {
=======
    pub fn executor(&self) -> &TaskExecutor {
>>>>>>> bcdd960a
        &self.inner.executor
    }

    /// Note: this function returns a mutex guard, be careful to avoid deadlocks.
    async fn execution_blocks(
        &self,
    ) -> MutexGuard<'_, LruCache<ExecutionBlockHash, ExecutionBlock>> {
        self.inner.execution_blocks.lock().await
    }

    /// Note: this function returns a mutex guard, be careful to avoid deadlocks.
    async fn proposer_preparation_data(
        &self,
    ) -> MutexGuard<'_, HashMap<u64, ProposerPreparationDataEntry>> {
        self.inner.proposer_preparation_data.lock().await
    }

    fn proposers(&self) -> &RwLock<HashMap<ProposerKey, Proposer>> {
        &self.inner.proposers
    }

    fn log(&self) -> &Logger {
        &self.inner.log
    }

    pub async fn execution_engine_forkchoice_lock(&self) -> MutexGuard<'_, ()> {
        self.inner.execution_engine_forkchoice_lock.lock().await
    }

    /// Convenience function to allow calling async functions in a non-async context.
    pub fn block_on<'a, F, U, V>(&'a self, generate_future: F) -> Result<V, Error>
    where
        F: Fn(&'a Self) -> U,
        U: Future<Output = Result<V, Error>>,
    {
        let runtime = self
            .executor()
            .runtime()
            .upgrade()
            .ok_or(Error::ShuttingDown)?;
        // TODO(merge): respect the shutdown signal.
        runtime.block_on(generate_future(self))
    }

    /// Convenience function to allow calling async functions in a non-async context.
    ///
    /// The function is "generic" since it does not enforce a particular return type on
    /// `generate_future`.
    pub fn block_on_generic<'a, F, U, V>(&'a self, generate_future: F) -> Result<V, Error>
    where
        F: Fn(&'a Self) -> U,
        U: Future<Output = V>,
    {
        let runtime = self
            .executor()
            .runtime()
            .upgrade()
            .ok_or(Error::ShuttingDown)?;
        // TODO(merge): respect the shutdown signal.
        Ok(runtime.block_on(generate_future(self)))
    }

    /// Convenience function to allow spawning a task without waiting for the result.
    pub fn spawn<F, U>(&self, generate_future: F, name: &'static str)
    where
        F: FnOnce(Self) -> U,
        U: Future<Output = ()> + Send + 'static,
    {
        self.executor().spawn(generate_future(self.clone()), name);
    }

    /// Spawns a routine which attempts to keep the execution engines online.
    pub fn spawn_watchdog_routine<S: SlotClock + 'static>(&self, slot_clock: S) {
        let watchdog = |el: ExecutionLayer<T>| async move {
            // Run one task immediately.
            el.watchdog_task().await;

            let recurring_task =
                |el: ExecutionLayer<T>, now: Instant, duration_to_next_slot: Duration| async move {
                    // We run the task three times per slot.
                    //
                    // The interval between each task is 1/3rd of the slot duration. This matches nicely
                    // with the attestation production times (unagg. at 1/3rd, agg at 2/3rd).
                    //
                    // Each task is offset by 3/4ths of the interval.
                    //
                    // On mainnet, this means we will run tasks at:
                    //
                    // - 3s after slot start: 1s before publishing unaggregated attestations.
                    // - 7s after slot start: 1s before publishing aggregated attestations.
                    // - 11s after slot start: 1s before the next slot starts.
                    let interval = duration_to_next_slot / 3;
                    let offset = (interval / 4) * 3;

                    let first_execution = duration_to_next_slot + offset;
                    let second_execution = first_execution + interval;
                    let third_execution = second_execution + interval;

                    sleep_until(now + first_execution).await;
                    el.engines().upcheck_not_synced(Logging::Disabled).await;

                    sleep_until(now + second_execution).await;
                    el.engines().upcheck_not_synced(Logging::Disabled).await;

                    sleep_until(now + third_execution).await;
                    el.engines().upcheck_not_synced(Logging::Disabled).await;
                };

            // Start the loop to periodically update.
            loop {
                if let Some(duration) = slot_clock.duration_to_next_slot() {
                    let now = Instant::now();

                    // Spawn a new task rather than waiting for this to finish. This ensure that a
                    // slow run doesn't prevent the next run from starting.
                    el.spawn(|el| recurring_task(el, now, duration), "exec_watchdog_task");
                } else {
                    error!(el.log(), "Failed to spawn watchdog task");
                }
                sleep(slot_clock.slot_duration()).await;
            }
        };

        self.spawn(watchdog, "exec_watchdog");
    }

    /// Performs a single execution of the watchdog routine.
    pub async fn watchdog_task(&self) {
        // Disable logging since this runs frequently and may get annoying.
        self.engines().upcheck_not_synced(Logging::Disabled).await;
    }

    /// Spawns a routine which cleans the cached proposer data periodically.
    pub fn spawn_clean_proposer_caches_routine<S: SlotClock + 'static>(&self, slot_clock: S) {
        let preparation_cleaner = |el: ExecutionLayer<T>| async move {
            // Start the loop to periodically clean proposer preparation cache.
            loop {
                if let Some(duration_to_next_epoch) =
                    slot_clock.duration_to_next_epoch(T::slots_per_epoch())
                {
                    // Wait for next epoch
                    sleep(duration_to_next_epoch).await;

                    match slot_clock
                        .now()
                        .map(|slot| slot.epoch(T::slots_per_epoch()))
                    {
                        Some(current_epoch) => el
                            .clean_proposer_caches(current_epoch)
                            .await
                            .map_err(|e| {
                                error!(
                                    el.log(),
                                    "Failed to clean proposer preparation cache";
                                    "error" => format!("{:?}", e)
                                )
                            })
                            .unwrap_or(()),
                        None => error!(el.log(), "Failed to get current epoch from slot clock"),
                    }
                } else {
                    error!(el.log(), "Failed to read slot clock");
                    // If we can't read the slot clock, just wait another slot and retry.
                    sleep(slot_clock.slot_duration()).await;
                }
            }
        };

        self.spawn(preparation_cleaner, "exec_preparation_cleanup");
    }

    /// Spawns a routine that polls the `exchange_transition_configuration` endpoint.
    pub fn spawn_transition_configuration_poll(&self, spec: ChainSpec) {
        let routine = |el: ExecutionLayer<T>| async move {
            loop {
                if let Err(e) = el.exchange_transition_configuration(&spec).await {
                    error!(
                        el.log(),
                        "Failed to check transition config";
                        "error" => ?e
                    );
                }
                sleep(CONFIG_POLL_INTERVAL).await;
            }
        };

        self.spawn(routine, "exec_config_poll");
    }

    /// Returns `true` if there is at least one synced and reachable engine.
    pub async fn is_synced(&self) -> bool {
        self.engines().any_synced().await
    }

    /// Updates the proposer preparation data provided by validators
    pub fn update_proposer_preparation_blocking(
        &self,
        update_epoch: Epoch,
        preparation_data: &[ProposerPreparationData],
    ) -> Result<(), Error> {
        self.block_on_generic(|_| async move {
            self.update_proposer_preparation(update_epoch, preparation_data)
                .await
        })
    }

    /// Updates the proposer preparation data provided by validators
    async fn update_proposer_preparation(
        &self,
        update_epoch: Epoch,
        preparation_data: &[ProposerPreparationData],
    ) {
        let mut proposer_preparation_data = self.proposer_preparation_data().await;
        for preparation_entry in preparation_data {
            let new = ProposerPreparationDataEntry {
                update_epoch,
                preparation_data: preparation_entry.clone(),
            };

            let existing =
                proposer_preparation_data.insert(preparation_entry.validator_index, new.clone());

            if existing != Some(new) {
                metrics::inc_counter(&metrics::EXECUTION_LAYER_PROPOSER_DATA_UPDATED);
            }
        }
    }

    /// Removes expired entries from proposer_preparation_data and proposers caches
    async fn clean_proposer_caches(&self, current_epoch: Epoch) -> Result<(), Error> {
        let mut proposer_preparation_data = self.proposer_preparation_data().await;

        // Keep all entries that have been updated in the last 2 epochs
        let retain_epoch = current_epoch.saturating_sub(Epoch::new(2));
        proposer_preparation_data.retain(|_validator_index, preparation_entry| {
            preparation_entry.update_epoch >= retain_epoch
        });
        drop(proposer_preparation_data);

        let retain_slot = retain_epoch.start_slot(T::slots_per_epoch());
        self.proposers()
            .write()
            .await
            .retain(|proposer_key, _proposer| proposer_key.slot >= retain_slot);

        Ok(())
    }

    /// Returns `true` if there have been any validators registered via
    /// `Self::update_proposer_preparation`.
    pub async fn has_any_proposer_preparation_data(&self) -> bool {
        !self.proposer_preparation_data().await.is_empty()
    }

    /// Returns `true` if the `proposer_index` has registered as a local validator via
    /// `Self::update_proposer_preparation`.
    pub async fn has_proposer_preparation_data(&self, proposer_index: u64) -> bool {
        self.proposer_preparation_data()
            .await
            .contains_key(&proposer_index)
    }

    /// Returns the fee-recipient address that should be used to build a block
    pub async fn get_suggested_fee_recipient(&self, proposer_index: u64) -> Address {
        if let Some(preparation_data_entry) =
            self.proposer_preparation_data().await.get(&proposer_index)
        {
            // The values provided via the API have first priority.
            preparation_data_entry.preparation_data.fee_recipient
        } else if let Some(address) = self.inner.suggested_fee_recipient {
            // If there has been no fee recipient provided via the API, but the BN has been provided
            // with a global default address, use that.
            address
        } else {
            // If there is no user-provided fee recipient, use a junk value and complain loudly.
            crit!(
                self.log(),
                "Fee recipient unknown";
                "msg" => "the suggested_fee_recipient was unknown during block production. \
                a junk address was used, rewards were lost! \
                check the --suggested-fee-recipient flag and VC configuration.",
                "proposer_index" => ?proposer_index
            );

            Address::from_slice(&DEFAULT_SUGGESTED_FEE_RECIPIENT)
        }
    }

    /// Maps to the `engine_getPayload` JSON-RPC call.
    ///
    /// However, it will attempt to call `self.prepare_payload` if it cannot find an existing
    /// payload id for the given parameters.
    ///
    /// ## Fallback Behavior
    ///
    /// The result will be returned from the first node that returns successfully. No more nodes
    /// will be contacted.
    pub async fn get_payload<Payload: ExecPayload<T>>(
        &self,
        parent_hash: ExecutionBlockHash,
        timestamp: u64,
        prev_randao: Hash256,
        finalized_block_hash: ExecutionBlockHash,
        proposer_index: u64,
    ) -> Result<Payload, Error> {
        let suggested_fee_recipient = self.get_suggested_fee_recipient(proposer_index).await;

        match Payload::block_type() {
            BlockType::Blinded => {
                let _timer = metrics::start_timer_vec(
                    &metrics::EXECUTION_LAYER_REQUEST_TIMES,
                    &[metrics::GET_BLINDED_PAYLOAD],
                );
                self.get_blinded_payload(
                    parent_hash,
                    timestamp,
                    prev_randao,
                    finalized_block_hash,
                    suggested_fee_recipient,
                )
                .await
            }
            BlockType::Full => {
                let _timer = metrics::start_timer_vec(
                    &metrics::EXECUTION_LAYER_REQUEST_TIMES,
                    &[metrics::GET_PAYLOAD],
                );
                self.get_full_payload(
                    parent_hash,
                    timestamp,
                    prev_randao,
                    finalized_block_hash,
                    suggested_fee_recipient,
                )
                .await
            }
        }
    }

    async fn get_blinded_payload<Payload: ExecPayload<T>>(
        &self,
        parent_hash: ExecutionBlockHash,
        timestamp: u64,
        prev_randao: Hash256,
        finalized_block_hash: ExecutionBlockHash,
        suggested_fee_recipient: Address,
    ) -> Result<Payload, Error> {
        // Don't attempt to outsource payload construction until after the merge transition has been
        // finalized. We want to be conservative with payload construction until then.
        if self.has_builders() && finalized_block_hash != ExecutionBlockHash::zero() {
            debug!(
                self.log(),
                "Issuing builder_getPayloadHeader";
                "suggested_fee_recipient" => ?suggested_fee_recipient,
                "prev_randao" => ?prev_randao,
                "timestamp" => timestamp,
                "parent_hash" => ?parent_hash,
            );
            let result = self
                .builders()
                .first_success_without_retry(|engine| async move {
                    let payload_id = engine
                        .get_payload_id(
                            parent_hash,
                            timestamp,
                            prev_randao,
                            suggested_fee_recipient,
                        )
                        .await
                        .ok_or(ApiError::MissingPayloadId {
                            parent_hash,
                            timestamp,
                            prev_randao,
                            suggested_fee_recipient,
                        })?;
                    engine
                        .api
                        .get_payload_header_v1::<T>(payload_id)
                        .await?
                        .try_into()
                        .map_err(|_| ApiError::PayloadConversionLogicFlaw)
                })
                .await
                .map_err(Error::EngineErrors);

            match result {
                Err(e) => {
                    warn!(self.log(),"Unable to retrieve a payload from a relay, falling back to the local execution client: {e:?}");
                    self.get_full_payload_caching(
                        parent_hash,
                        timestamp,
                        prev_randao,
                        finalized_block_hash,
                        suggested_fee_recipient,
                    )
                    .await
                }
                Ok(payload) => Ok(payload),
            }
        } else {
            self.get_full_payload_caching(
                parent_hash,
                timestamp,
                prev_randao,
                finalized_block_hash,
                suggested_fee_recipient,
            )
            .await
        }
    }

    /// Get a full payload without caching its result in the execution layer's payload cache.
    async fn get_full_payload<Payload: ExecPayload<T>>(
        &self,
        parent_hash: ExecutionBlockHash,
        timestamp: u64,
        prev_randao: Hash256,
        finalized_block_hash: ExecutionBlockHash,
        suggested_fee_recipient: Address,
    ) -> Result<Payload, Error> {
        self.get_full_payload_with(
            parent_hash,
            timestamp,
            prev_randao,
            finalized_block_hash,
            suggested_fee_recipient,
            noop,
        )
        .await
    }

    /// Get a full payload and cache its result in the execution layer's payload cache.
    async fn get_full_payload_caching<Payload: ExecPayload<T>>(
        &self,
        parent_hash: ExecutionBlockHash,
        timestamp: u64,
        prev_randao: Hash256,
        finalized_block_hash: ExecutionBlockHash,
        suggested_fee_recipient: Address,
    ) -> Result<Payload, Error> {
        self.get_full_payload_with(
            parent_hash,
            timestamp,
            prev_randao,
            finalized_block_hash,
            suggested_fee_recipient,
            Self::cache_payload,
        )
        .await
    }

    async fn get_full_payload_with<Payload: ExecPayload<T>>(
        &self,
        parent_hash: ExecutionBlockHash,
        timestamp: u64,
        prev_randao: Hash256,
        finalized_block_hash: ExecutionBlockHash,
        suggested_fee_recipient: Address,
        f: fn(&ExecutionLayer<T>, &ExecutionPayload<T>) -> Option<ExecutionPayload<T>>,
    ) -> Result<Payload, Error> {
        debug!(
            self.log(),
            "Issuing engine_getPayload";
            "suggested_fee_recipient" => ?suggested_fee_recipient,
            "prev_randao" => ?prev_randao,
            "timestamp" => timestamp,
            "parent_hash" => ?parent_hash,
        );
        self.engines()
            .first_success(|engine| async move {
                let payload_id = if let Some(id) = engine
                    .get_payload_id(parent_hash, timestamp, prev_randao, suggested_fee_recipient)
                    .await
                {
                    // The payload id has been cached for this engine.
                    metrics::inc_counter_vec(
                        &metrics::EXECUTION_LAYER_PRE_PREPARED_PAYLOAD_ID,
                        &[metrics::HIT],
                    );
                    id
                } else {
                    // The payload id has *not* been cached for this engine. Trigger an artificial
                    // fork choice update to retrieve a payload ID.
                    //
                    // TODO(merge): a better algorithm might try to favour a node that already had a
                    // cached payload id, since a payload that has had more time to produce is
                    // likely to be more profitable.
                    metrics::inc_counter_vec(
                        &metrics::EXECUTION_LAYER_PRE_PREPARED_PAYLOAD_ID,
                        &[metrics::MISS],
                    );
                    let fork_choice_state = ForkChoiceState {
                        head_block_hash: parent_hash,
                        safe_block_hash: parent_hash,
                        finalized_block_hash,
                    };
                    let payload_attributes = PayloadAttributes {
                        timestamp,
                        prev_randao,
                        suggested_fee_recipient,
                    };

                    engine
                        .notify_forkchoice_updated(
                            fork_choice_state,
                            Some(payload_attributes),
                            self.log(),
                        )
                        .await
                        .map(|response| response.payload_id)?
                        .ok_or_else(|| {
                            error!(
                                self.log(),
                                "Exec engine unable to produce payload";
                                "msg" => "No payload ID, the engine is likely syncing. \
                                          This has the potential to cause a missed block \
                                          proposal.",
                            );

                            ApiError::PayloadIdUnavailable
                        })?
                };

                engine
                    .api
                    .get_payload_v1::<T>(payload_id)
                    .await
                    .map(|full_payload| {
                        if f(self, &full_payload).is_some() {
                            warn!(self.log(), "Duplicate payload cached, this might indicate redundant proposal attempts.");
                        }
                        full_payload.into()
                    })
            })
            .await
            .map_err(Error::EngineErrors)
    }

    /// Maps to the `engine_newPayload` JSON-RPC call.
    ///
    /// ## Fallback Behaviour
    ///
    /// The request will be broadcast to all nodes, simultaneously. It will await a response (or
    /// failure) from all nodes and then return based on the first of these conditions which
    /// returns true:
    ///
    /// - Error::ConsensusFailure if some nodes return valid and some return invalid
    /// - Valid, if any nodes return valid.
    /// - Invalid, if any nodes return invalid.
    /// - Syncing, if any nodes return syncing.
    /// - An error, if all nodes return an error.
    pub async fn notify_new_payload(
        &self,
        execution_payload: &ExecutionPayload<T>,
    ) -> Result<PayloadStatus, Error> {
        let _timer = metrics::start_timer_vec(
            &metrics::EXECUTION_LAYER_REQUEST_TIMES,
            &[metrics::NEW_PAYLOAD],
        );

        trace!(
            self.log(),
            "Issuing engine_newPayload";
            "parent_hash" => ?execution_payload.parent_hash,
            "block_hash" => ?execution_payload.block_hash,
            "block_number" => execution_payload.block_number,
        );

        let broadcast_results = self
            .engines()
            .broadcast(|engine| engine.api.new_payload_v1(execution_payload.clone()))
            .await;

        process_multiple_payload_statuses(
            execution_payload.block_hash,
            broadcast_results.into_iter(),
            self.log(),
        )
    }

    /// Register that the given `validator_index` is going to produce a block at `slot`.
    ///
    /// The block will be built atop `head_block_root` and the EL will need to prepare an
    /// `ExecutionPayload` as defined by the given `payload_attributes`.
    pub async fn insert_proposer(
        &self,
        slot: Slot,
        head_block_root: Hash256,
        validator_index: u64,
        payload_attributes: PayloadAttributes,
    ) -> bool {
        let proposers_key = ProposerKey {
            slot,
            head_block_root,
        };

        let existing = self.proposers().write().await.insert(
            proposers_key,
            Proposer {
                validator_index,
                payload_attributes,
            },
        );

        if existing.is_none() {
            metrics::inc_counter(&metrics::EXECUTION_LAYER_PROPOSER_INSERTED);
        }

        existing.is_some()
    }

    /// If there has been a proposer registered via `Self::insert_proposer` with a matching `slot`
    /// `head_block_root`, then return the appropriate `PayloadAttributes` for inclusion in
    /// `forkchoiceUpdated` calls.
    pub async fn payload_attributes(
        &self,
        current_slot: Slot,
        head_block_root: Hash256,
    ) -> Option<PayloadAttributes> {
        let proposers_key = ProposerKey {
            slot: current_slot,
            head_block_root,
        };

        let proposer = self.proposers().read().await.get(&proposers_key).cloned()?;

        debug!(
            self.log(),
            "Beacon proposer found";
            "payload_attributes" => ?proposer.payload_attributes,
            "head_block_root" => ?head_block_root,
            "slot" => current_slot,
            "validator_index" => proposer.validator_index,
        );

        Some(proposer.payload_attributes)
    }

    /// Maps to the `engine_consensusValidated` JSON-RPC call.
    ///
    /// ## Fallback Behaviour
    ///
    /// The request will be broadcast to all nodes, simultaneously. It will await a response (or
    /// failure) from all nodes and then return based on the first of these conditions which
    /// returns true:
    ///
    /// - Error::ConsensusFailure if some nodes return valid and some return invalid
    /// - Valid, if any nodes return valid.
    /// - Invalid, if any nodes return invalid.
    /// - Syncing, if any nodes return syncing.
    /// - An error, if all nodes return an error.
    pub async fn notify_forkchoice_updated(
        &self,
        head_block_hash: ExecutionBlockHash,
        finalized_block_hash: ExecutionBlockHash,
        current_slot: Slot,
        head_block_root: Hash256,
    ) -> Result<PayloadStatus, Error> {
        let _timer = metrics::start_timer_vec(
            &metrics::EXECUTION_LAYER_REQUEST_TIMES,
            &[metrics::FORKCHOICE_UPDATED],
        );

        trace!(
            self.log(),
            "Issuing engine_forkchoiceUpdated";
            "finalized_block_hash" => ?finalized_block_hash,
            "head_block_hash" => ?head_block_hash,
        );

        let next_slot = current_slot + 1;
        let payload_attributes = self.payload_attributes(next_slot, head_block_root).await;

        // Compute the "lookahead", the time between when the payload will be produced and now.
        if let Some(payload_attributes) = payload_attributes {
            if let Ok(now) = SystemTime::now().duration_since(UNIX_EPOCH) {
                let timestamp = Duration::from_secs(payload_attributes.timestamp);
                if let Some(lookahead) = timestamp.checked_sub(now) {
                    metrics::observe_duration(
                        &metrics::EXECUTION_LAYER_PAYLOAD_ATTRIBUTES_LOOKAHEAD,
                        lookahead,
                    );
                } else {
                    debug!(
                        self.log(),
                        "Late payload attributes";
                        "timestamp" => ?timestamp,
                        "now" => ?now,
                    )
                }
            }
        }

        // see https://hackmd.io/@n0ble/kintsugi-spec#Engine-API
        // for now, we must set safe_block_hash = head_block_hash
        let forkchoice_state = ForkChoiceState {
            head_block_hash,
            safe_block_hash: head_block_hash,
            finalized_block_hash,
        };

        self.engines()
            .set_latest_forkchoice_state(forkchoice_state)
            .await;

        let broadcast_results = self
            .engines()
            .broadcast(|engine| async move {
                engine
                    .notify_forkchoice_updated(forkchoice_state, payload_attributes, self.log())
                    .await
            })
            .await;

        // Only query builders with payload attributes populated.
        let builder_broadcast_results = if payload_attributes.is_some() {
            self.builders()
                .broadcast_without_retry(|engine| async move {
                    engine
                        .notify_forkchoice_updated(forkchoice_state, payload_attributes, self.log())
                        .await
                })
                .await
        } else {
            vec![]
        };
        process_multiple_payload_statuses(
            head_block_hash,
            broadcast_results
                .into_iter()
                .chain(builder_broadcast_results.into_iter())
                .map(|result| result.map(|response| response.payload_status)),
            self.log(),
        )
    }

    pub async fn exchange_transition_configuration(&self, spec: &ChainSpec) -> Result<(), Error> {
        let local = TransitionConfigurationV1 {
            terminal_total_difficulty: spec.terminal_total_difficulty,
            terminal_block_hash: spec.terminal_block_hash,
            terminal_block_number: 0,
        };

        let broadcast_results = self
            .engines()
            .broadcast(|engine| engine.api.exchange_transition_configuration_v1(local))
            .await;

        let mut errors = vec![];
        for (i, result) in broadcast_results.into_iter().enumerate() {
            match result {
                Ok(remote) => {
                    if local.terminal_total_difficulty != remote.terminal_total_difficulty
                        || local.terminal_block_hash != remote.terminal_block_hash
                    {
                        error!(
                            self.log(),
                            "Execution client config mismatch";
                            "msg" => "ensure lighthouse and the execution client are up-to-date and \
                                      configured consistently",
                            "execution_endpoint" => i,
                            "remote" => ?remote,
                            "local" => ?local,
                        );
                        errors.push(EngineError::Api {
                            id: i.to_string(),
                            error: ApiError::TransitionConfigurationMismatch,
                        });
                    } else {
                        debug!(
                            self.log(),
                            "Execution client config is OK";
                            "execution_endpoint" => i
                        );
                    }
                }
                Err(e) => {
                    error!(
                        self.log(),
                        "Unable to get transition config";
                        "error" => ?e,
                        "execution_endpoint" => i,
                    );
                    errors.push(e);
                }
            }
        }

        if errors.is_empty() {
            Ok(())
        } else {
            Err(Error::EngineErrors(errors))
        }
    }

    /// Used during block production to determine if the merge has been triggered.
    ///
    /// ## Specification
    ///
    /// `get_terminal_pow_block_hash`
    ///
    /// https://github.com/ethereum/consensus-specs/blob/v1.1.5/specs/merge/validator.md
    pub async fn get_terminal_pow_block_hash(
        &self,
        spec: &ChainSpec,
    ) -> Result<Option<ExecutionBlockHash>, Error> {
        let _timer = metrics::start_timer_vec(
            &metrics::EXECUTION_LAYER_REQUEST_TIMES,
            &[metrics::GET_TERMINAL_POW_BLOCK_HASH],
        );

        let hash_opt = self
            .engines()
            .first_success(|engine| async move {
                let terminal_block_hash = spec.terminal_block_hash;
                if terminal_block_hash != ExecutionBlockHash::zero() {
                    if self
                        .get_pow_block(engine, terminal_block_hash)
                        .await?
                        .is_some()
                    {
                        return Ok(Some(terminal_block_hash));
                    } else {
                        return Ok(None);
                    }
                }

                self.get_pow_block_hash_at_total_difficulty(engine, spec)
                    .await
            })
            .await
            .map_err(Error::EngineErrors)?;

        if let Some(hash) = &hash_opt {
            info!(
                self.log(),
                "Found terminal block hash";
                "terminal_block_hash_override" => ?spec.terminal_block_hash,
                "terminal_total_difficulty" => ?spec.terminal_total_difficulty,
                "block_hash" => ?hash,
            );
        }

        Ok(hash_opt)
    }

    /// This function should remain internal. External users should use
    /// `self.get_terminal_pow_block` instead, since it checks against the terminal block hash
    /// override.
    ///
    /// ## Specification
    ///
    /// `get_pow_block_at_terminal_total_difficulty`
    ///
    /// https://github.com/ethereum/consensus-specs/blob/v1.1.5/specs/merge/validator.md
    async fn get_pow_block_hash_at_total_difficulty(
        &self,
        engine: &Engine<EngineApi>,
        spec: &ChainSpec,
    ) -> Result<Option<ExecutionBlockHash>, ApiError> {
        let mut block = engine
            .api
            .get_block_by_number(BlockByNumberQuery::Tag(LATEST_TAG))
            .await?
            .ok_or(ApiError::ExecutionHeadBlockNotFound)?;

        self.execution_blocks().await.put(block.block_hash, block);

        loop {
            let block_reached_ttd = block.total_difficulty >= spec.terminal_total_difficulty;
            if block_reached_ttd {
                if block.parent_hash == ExecutionBlockHash::zero() {
                    return Ok(Some(block.block_hash));
                }
                let parent = self
                    .get_pow_block(engine, block.parent_hash)
                    .await?
                    .ok_or(ApiError::ExecutionBlockNotFound(block.parent_hash))?;
                let parent_reached_ttd = parent.total_difficulty >= spec.terminal_total_difficulty;

                if block_reached_ttd && !parent_reached_ttd {
                    return Ok(Some(block.block_hash));
                } else {
                    block = parent;
                }
            } else {
                return Ok(None);
            }
        }
    }

    /// Used during block verification to check that a block correctly triggers the merge.
    ///
    /// ## Returns
    ///
    /// - `Some(true)` if the given `block_hash` is the terminal proof-of-work block.
    /// - `Some(false)` if the given `block_hash` is certainly *not* the terminal proof-of-work
    ///     block.
    /// - `None` if the `block_hash` or its parent were not present on the execution engines.
    /// - `Err(_)` if there was an error connecting to the execution engines.
    ///
    /// ## Fallback Behaviour
    ///
    /// The request will be broadcast to all nodes, simultaneously. It will await a response (or
    /// failure) from all nodes and then return based on the first of these conditions which
    /// returns true:
    ///
    /// - Terminal, if any node indicates it is terminal.
    /// - Not terminal, if any node indicates it is non-terminal.
    /// - Block not found, if any node cannot find the block.
    /// - An error, if all nodes return an error.
    ///
    /// ## Specification
    ///
    /// `is_valid_terminal_pow_block`
    ///
    /// https://github.com/ethereum/consensus-specs/blob/v1.1.0/specs/merge/fork-choice.md
    pub async fn is_valid_terminal_pow_block_hash(
        &self,
        block_hash: ExecutionBlockHash,
        spec: &ChainSpec,
    ) -> Result<Option<bool>, Error> {
        let _timer = metrics::start_timer_vec(
            &metrics::EXECUTION_LAYER_REQUEST_TIMES,
            &[metrics::IS_VALID_TERMINAL_POW_BLOCK_HASH],
        );

        let broadcast_results = self
            .engines()
            .broadcast(|engine| async move {
                if let Some(pow_block) = self.get_pow_block(engine, block_hash).await? {
                    if let Some(pow_parent) =
                        self.get_pow_block(engine, pow_block.parent_hash).await?
                    {
                        return Ok(Some(
                            self.is_valid_terminal_pow_block(pow_block, pow_parent, spec),
                        ));
                    }
                }
                Ok(None)
            })
            .await;

        let mut errors = vec![];
        let mut terminal = 0;
        let mut not_terminal = 0;
        let mut block_missing = 0;
        for result in broadcast_results {
            match result {
                Ok(Some(true)) => terminal += 1,
                Ok(Some(false)) => not_terminal += 1,
                Ok(None) => block_missing += 1,
                Err(e) => errors.push(e),
            }
        }

        if terminal > 0 && not_terminal > 0 {
            crit!(
                self.log(),
                "Consensus failure between execution nodes";
                "method" => "is_valid_terminal_pow_block_hash"
            );
        }

        if terminal > 0 {
            Ok(Some(true))
        } else if not_terminal > 0 {
            Ok(Some(false))
        } else if block_missing > 0 {
            Ok(None)
        } else {
            Err(Error::EngineErrors(errors))
        }
    }

    /// This function should remain internal.
    ///
    /// External users should use `self.is_valid_terminal_pow_block_hash`.
    fn is_valid_terminal_pow_block(
        &self,
        block: ExecutionBlock,
        parent: ExecutionBlock,
        spec: &ChainSpec,
    ) -> bool {
        let is_total_difficulty_reached = block.total_difficulty >= spec.terminal_total_difficulty;
        let is_parent_total_difficulty_valid =
            parent.total_difficulty < spec.terminal_total_difficulty;
        is_total_difficulty_reached && is_parent_total_difficulty_valid
    }

    /// Maps to the `eth_getBlockByHash` JSON-RPC call.
    ///
    /// ## TODO(merge)
    ///
    /// This will return an execution block regardless of whether or not it was created by a PoW
    /// miner (pre-merge) or a PoS validator (post-merge). It's not immediately clear if this is
    /// correct or not, see the discussion here:
    ///
    /// https://github.com/ethereum/consensus-specs/issues/2636
    async fn get_pow_block(
        &self,
        engine: &Engine<EngineApi>,
        hash: ExecutionBlockHash,
    ) -> Result<Option<ExecutionBlock>, ApiError> {
        if let Some(cached) = self.execution_blocks().await.get(&hash).copied() {
            // The block was in the cache, no need to request it from the execution
            // engine.
            return Ok(Some(cached));
        }

        // The block was *not* in the cache, request it from the execution
        // engine and cache it for future reference.
        if let Some(block) = engine.api.get_block_by_hash(hash).await? {
            self.execution_blocks().await.put(hash, block);
            Ok(Some(block))
        } else {
            Ok(None)
        }
    }

<<<<<<< HEAD
    pub async fn propose_blinded_beacon_block(
=======
    pub async fn get_payload_by_block_hash<T: EthSpec>(
        &self,
        hash: ExecutionBlockHash,
    ) -> Result<Option<ExecutionPayload<T>>, Error> {
        self.engines()
            .first_success(|engine| async move {
                self.get_payload_by_block_hash_from_engine(engine, hash)
                    .await
            })
            .await
            .map_err(Error::EngineErrors)
    }

    async fn get_payload_by_block_hash_from_engine<T: EthSpec>(
        &self,
        engine: &Engine<EngineApi>,
        hash: ExecutionBlockHash,
    ) -> Result<Option<ExecutionPayload<T>>, ApiError> {
        let _timer = metrics::start_timer(&metrics::EXECUTION_LAYER_GET_PAYLOAD_BY_BLOCK_HASH);

        if hash == ExecutionBlockHash::zero() {
            return Ok(Some(ExecutionPayload::default()));
        }

        let block = if let Some(block) = engine.api.get_block_by_hash_with_txns::<T>(hash).await? {
            block
        } else {
            return Ok(None);
        };

        let transactions = VariableList::new(
            block
                .transactions
                .into_iter()
                .map(|transaction| VariableList::new(transaction.rlp().to_vec()))
                .collect::<Result<_, _>>()
                .map_err(ApiError::DeserializeTransaction)?,
        )
        .map_err(ApiError::DeserializeTransactions)?;

        Ok(Some(ExecutionPayload {
            parent_hash: block.parent_hash,
            fee_recipient: block.fee_recipient,
            state_root: block.state_root,
            receipts_root: block.receipts_root,
            logs_bloom: block.logs_bloom,
            prev_randao: block.prev_randao,
            block_number: block.block_number,
            gas_limit: block.gas_limit,
            gas_used: block.gas_used,
            timestamp: block.timestamp,
            extra_data: block.extra_data,
            base_fee_per_gas: block.base_fee_per_gas,
            block_hash: block.block_hash,
            transactions,
        }))
    }

    pub async fn propose_blinded_beacon_block<T: EthSpec>(
>>>>>>> bcdd960a
        &self,
        block: &SignedBeaconBlock<T, BlindedPayload<T>>,
    ) -> Result<ExecutionPayload<T>, Error> {
        debug!(
            self.log(),
            "Issuing builder_proposeBlindedBlock";
            "root" => ?block.canonical_root(),
        );
        self.builders()
            .first_success_without_retry(|engine| async move {
                engine.api.propose_blinded_block_v1(block.clone()).await
            })
            .await
            .map_err(Error::EngineErrors)
    }
}

#[cfg(test)]
mod test {
    use super::*;
    use crate::test_utils::MockExecutionLayer as GenericMockExecutionLayer;
    use types::MainnetEthSpec;

    type MockExecutionLayer = GenericMockExecutionLayer<MainnetEthSpec>;

    #[tokio::test]
    async fn produce_three_valid_pos_execution_blocks() {
        MockExecutionLayer::default_params()
            .move_to_terminal_block()
            .produce_valid_execution_payload_on_head()
            .await
            .produce_valid_execution_payload_on_head()
            .await
            .produce_valid_execution_payload_on_head()
            .await;
    }

    #[tokio::test]
    async fn finds_valid_terminal_block_hash() {
        MockExecutionLayer::default_params()
            .move_to_block_prior_to_terminal_block()
            .with_terminal_block(|spec, el, _| async move {
                el.engines().upcheck_not_synced(Logging::Disabled).await;
                assert_eq!(el.get_terminal_pow_block_hash(&spec).await.unwrap(), None)
            })
            .await
            .move_to_terminal_block()
            .with_terminal_block(|spec, el, terminal_block| async move {
                assert_eq!(
                    el.get_terminal_pow_block_hash(&spec).await.unwrap(),
                    Some(terminal_block.unwrap().block_hash)
                )
            })
            .await;
    }

    #[tokio::test]
    async fn verifies_valid_terminal_block_hash() {
        MockExecutionLayer::default_params()
            .move_to_terminal_block()
            .with_terminal_block(|spec, el, terminal_block| async move {
                el.engines().upcheck_not_synced(Logging::Disabled).await;
                assert_eq!(
                    el.is_valid_terminal_pow_block_hash(terminal_block.unwrap().block_hash, &spec)
                        .await
                        .unwrap(),
                    Some(true)
                )
            })
            .await;
    }

    #[tokio::test]
    async fn rejects_invalid_terminal_block_hash() {
        MockExecutionLayer::default_params()
            .move_to_terminal_block()
            .with_terminal_block(|spec, el, terminal_block| async move {
                el.engines().upcheck_not_synced(Logging::Disabled).await;
                let invalid_terminal_block = terminal_block.unwrap().parent_hash;

                assert_eq!(
                    el.is_valid_terminal_pow_block_hash(invalid_terminal_block, &spec)
                        .await
                        .unwrap(),
                    Some(false)
                )
            })
            .await;
    }

    #[tokio::test]
    async fn rejects_unknown_terminal_block_hash() {
        MockExecutionLayer::default_params()
            .move_to_terminal_block()
            .with_terminal_block(|spec, el, _| async move {
                el.engines().upcheck_not_synced(Logging::Disabled).await;
                let missing_terminal_block = ExecutionBlockHash::repeat_byte(42);

                assert_eq!(
                    el.is_valid_terminal_pow_block_hash(missing_terminal_block, &spec)
                        .await
                        .unwrap(),
                    None
                )
            })
            .await;
    }
}

fn noop<T: EthSpec>(_: &ExecutionLayer<T>, _: &ExecutionPayload<T>) -> Option<ExecutionPayload<T>> {
    None
}<|MERGE_RESOLUTION|>--- conflicted
+++ resolved
@@ -272,7 +272,6 @@
         &self.inner.builders
     }
 
-<<<<<<< HEAD
     fn has_builders(&self) -> bool {
         !self.inner.builders.builders.is_empty()
     }
@@ -287,10 +286,7 @@
         self.inner.payload_cache.pop(tx_root)
     }
 
-    fn executor(&self) -> &TaskExecutor {
-=======
     pub fn executor(&self) -> &TaskExecutor {
->>>>>>> bcdd960a
         &self.inner.executor
     }
 
@@ -1311,9 +1307,6 @@
         }
     }
 
-<<<<<<< HEAD
-    pub async fn propose_blinded_beacon_block(
-=======
     pub async fn get_payload_by_block_hash<T: EthSpec>(
         &self,
         hash: ExecutionBlockHash,
@@ -1373,7 +1366,6 @@
     }
 
     pub async fn propose_blinded_beacon_block<T: EthSpec>(
->>>>>>> bcdd960a
         &self,
         block: &SignedBeaconBlock<T, BlindedPayload<T>>,
     ) -> Result<ExecutionPayload<T>, Error> {
