--- conflicted
+++ resolved
@@ -102,15 +102,11 @@
     /// A response to a get BLOBS_BY_ROOT request.
     BlobsByRoot(Option<Arc<BlobSidecar<TSpec>>>),
     /// A response to a LightClientUpdate request.
-<<<<<<< HEAD
-    LightClientBootstrap(LightClientBootstrap<TSpec>),
+    LightClientBootstrap(Arc<LightClientBootstrap<TSpec>>),
     /// A response to a LightClientOptimisticUpdate request.
     LightClientOptimisticUpdate(Arc<LightClientOptimisticUpdate<TSpec>>),
     /// A response to a LightClientFinalityUpdate request.
     LightClientFinalityUpdate(Arc<LightClientFinalityUpdate<TSpec>>),
-=======
-    LightClientBootstrap(Arc<LightClientBootstrap<TSpec>>),
->>>>>>> e4d4e439
 }
 
 impl<TSpec: EthSpec> std::convert::From<Response<TSpec>> for RPCCodedResponse<TSpec> {
