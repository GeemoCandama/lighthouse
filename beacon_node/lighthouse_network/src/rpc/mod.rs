--- conflicted
+++ resolved
@@ -5,10 +5,7 @@
 //! syncing.
 
 use futures::future::FutureExt;
-<<<<<<< HEAD
-=======
 use handler::RPCHandler;
->>>>>>> dada5750
 use libp2p::swarm::{
     handler::ConnectionHandler, CloseConnection, ConnectionId, NetworkBehaviour, NotifyHandler,
     ToSwarm,
@@ -23,18 +20,12 @@
 use std::time::Duration;
 use types::{EthSpec, ForkContext};
 
-<<<<<<< HEAD
-=======
 pub(crate) use handler::{HandlerErr, HandlerEvent};
->>>>>>> dada5750
 pub(crate) use methods::{MetaData, MetaDataV1, MetaDataV2, Ping, RPCCodedResponse, RPCResponse};
 pub(crate) use protocol::InboundRequest;
 
 pub use codec::{BaseOutboundCodec, OutboundCodec, SSZSnappyOutboundCodec};
-pub use handler::{
-    HandlerErr, HandlerEvent, HandlerState, OutboundInfo, OutboundSubstreamState, RPCHandler,
-    SubstreamId,
-};
+pub use handler::{HandlerState, OutboundInfo, OutboundSubstreamState, SubstreamId};
 pub use methods::{
     BlocksByRangeRequest, BlocksByRootRequest, GoodbyeReason, LightClientBootstrapRequest,
     RPCResponseErrorCode, ResponseTermination, StatusMessage,
