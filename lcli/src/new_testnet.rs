--- conflicted
+++ resolved
@@ -1,17 +1,12 @@
 use account_utils::eth2_keystore::keypair_from_secret;
 use clap::ArgMatches;
 use clap_utils::{parse_optional, parse_required, parse_ssz_optional};
-<<<<<<< HEAD
-use eth2_hashing::hash;
 use eth2_network_config::{Eth2NetworkConfig, TRUSTED_SETUP};
-use kzg::TrustedSetup;
-=======
-use eth2_network_config::Eth2NetworkConfig;
 use eth2_wallet::bip39::Seed;
 use eth2_wallet::bip39::{Language, Mnemonic};
 use eth2_wallet::{recover_validator_secret_from_mnemonic, KeyType};
 use ethereum_hashing::hash;
->>>>>>> c547a11b
+use kzg::TrustedSetup;
 use ssz::Decode;
 use ssz::Encode;
 use state_processing::process_activations;
@@ -25,12 +20,8 @@
 use types::{
     test_utils::generate_deterministic_keypairs, Address, BeaconState, ChainSpec, Config, Epoch,
     Eth1Data, EthSpec, ExecutionPayloadHeader, ExecutionPayloadHeaderCapella,
-<<<<<<< HEAD
-    ExecutionPayloadHeaderDeneb, ExecutionPayloadHeaderMerge, ForkName, Hash256, Keypair,
-=======
-    ExecutionPayloadHeaderMerge, ExecutionPayloadHeaderRefMut, ForkName, Hash256, Keypair,
->>>>>>> c547a11b
-    PublicKey, Validator,
+    ExecutionPayloadHeaderDeneb, ExecutionPayloadHeaderMerge, ExecutionPayloadHeaderRefMut,
+    ForkName, Hash256, Keypair, PublicKey, Validator,
 };
 
 pub fn run<T: EthSpec>(testnet_dir_path: PathBuf, matches: &ArgMatches) -> Result<(), String> {
@@ -94,48 +85,10 @@
     if let Some(fork_epoch) = parse_optional(matches, "capella-fork-epoch")? {
         spec.capella_fork_epoch = Some(fork_epoch);
     }
-<<<<<<< HEAD
 
     if let Some(fork_epoch) = parse_optional(matches, "deneb-fork-epoch")? {
         spec.deneb_fork_epoch = Some(fork_epoch);
     }
-
-    if let Some(ttd) = parse_optional(matches, "ttd")? {
-        spec.terminal_total_difficulty = ttd;
-    }
-
-    let genesis_state_bytes = if matches.is_present("interop-genesis-state") {
-        let execution_payload_header: Option<ExecutionPayloadHeader<T>> =
-            parse_optional(matches, "execution-payload-header")?
-                .map(|filename: String| {
-                    let mut bytes = vec![];
-                    let mut file = File::open(filename.as_str())
-                        .map_err(|e| format!("Unable to open {}: {}", filename, e))?;
-                    file.read_to_end(&mut bytes)
-                        .map_err(|e| format!("Unable to read {}: {}", filename, e))?;
-                    let fork_name = spec.fork_name_at_epoch(Epoch::new(0));
-                    match fork_name {
-                        ForkName::Base | ForkName::Altair => Err(ssz::DecodeError::BytesInvalid(
-                            "genesis fork must be post-merge".to_string(),
-                        )),
-                        ForkName::Merge => {
-                            ExecutionPayloadHeaderMerge::<T>::from_ssz_bytes(bytes.as_slice())
-                                .map(ExecutionPayloadHeader::Merge)
-                        }
-                        ForkName::Capella => {
-                            ExecutionPayloadHeaderCapella::<T>::from_ssz_bytes(bytes.as_slice())
-                                .map(ExecutionPayloadHeader::Capella)
-                        }
-                        ForkName::Deneb => {
-                            ExecutionPayloadHeaderDeneb::<T>::from_ssz_bytes(bytes.as_slice())
-                                .map(ExecutionPayloadHeader::Deneb)
-                        }
-                    }
-                    .map_err(|e| format!("SSZ decode failed: {:?}", e))
-                })
-                .transpose()?;
-=======
->>>>>>> c547a11b
 
     if let Some(ttd) = parse_optional(matches, "ttd")? {
         spec.terminal_total_difficulty = ttd;
@@ -163,6 +116,10 @@
                         ExecutionPayloadHeaderCapella::<T>::from_ssz_bytes(bytes.as_slice())
                             .map(ExecutionPayloadHeader::Capella)
                     }
+                    ForkName::Deneb => {
+                        ExecutionPayloadHeaderDeneb::<T>::from_ssz_bytes(bytes.as_slice())
+                            .map(ExecutionPayloadHeader::Deneb)
+                    }
                 }
                 .map_err(|e| format!("SSZ decode failed: {:?}", e))
             })
@@ -262,10 +219,6 @@
     testnet.write_to_file(testnet_dir_path, overwrite_files)
 }
 
-<<<<<<< HEAD
-fn initialize_state_with_validators<T: EthSpec>(
-    keypairs: &[Keypair],
-=======
 /// Returns a `BeaconState` with the given validator keypairs embedded into the
 /// genesis state. This allows us to start testnets without having to deposit validators
 /// manually.
@@ -277,26 +230,11 @@
 /// generated from the execution side `genesis.json`.
 fn initialize_state_with_validators<T: EthSpec>(
     keypairs: &[(Keypair, Keypair)], // Voting and Withdrawal keypairs
->>>>>>> c547a11b
     genesis_time: u64,
     eth1_block_hash: Hash256,
     execution_payload_header: Option<ExecutionPayloadHeader<T>>,
     spec: &ChainSpec,
 ) -> Result<BeaconState<T>, String> {
-<<<<<<< HEAD
-    let default_header = ExecutionPayloadHeaderMerge {
-        gas_limit: 10,
-        base_fee_per_gas: 10.into(),
-        timestamp: genesis_time,
-        block_hash: ExecutionBlockHash(eth1_block_hash),
-        prev_randao: Hash256::random(),
-        parent_hash: ExecutionBlockHash::zero(),
-        transactions_root: Hash256::random(),
-        ..ExecutionPayloadHeaderMerge::default()
-    };
-    let execution_payload_header =
-        execution_payload_header.or(Some(ExecutionPayloadHeader::Merge(default_header)));
-=======
     // If no header is provided, then start from a Bellatrix state by default
     let default_header: ExecutionPayloadHeader<T> =
         ExecutionPayloadHeader::Merge(ExecutionPayloadHeaderMerge {
@@ -305,7 +243,6 @@
             ..ExecutionPayloadHeaderMerge::default()
         });
     let execution_payload_header = execution_payload_header.unwrap_or(default_header);
->>>>>>> c547a11b
     // Empty eth1 data
     let eth1_data = Eth1Data {
         block_hash: eth1_block_hash,
@@ -329,13 +266,8 @@
         let amount = spec.max_effective_balance;
         // Create a new validator.
         let validator = Validator {
-<<<<<<< HEAD
-            pubkey: keypair.pk.clone().into(),
-            withdrawal_credentials: withdrawal_credentials(&keypair.pk),
-=======
             pubkey: keypair.0.pk.clone().into(),
             withdrawal_credentials: withdrawal_credentials(&keypair.1.pk),
->>>>>>> c547a11b
             activation_eligibility_epoch: spec.far_future_epoch,
             activation_epoch: spec.far_future_epoch,
             exit_epoch: spec.far_future_epoch,
@@ -374,14 +306,6 @@
         // Override latest execution payload header.
         // See https://github.com/ethereum/consensus-specs/blob/v1.1.0/specs/merge/beacon-chain.md#testing
 
-<<<<<<< HEAD
-        if let Some(ExecutionPayloadHeader::Merge(ref header)) = execution_payload_header {
-            *state
-                .latest_execution_payload_header_merge_mut()
-                .map_err(|_| {
-                    "State must contain bellatrix execution payload header".to_string()
-                })? = header.clone();
-=======
         // Currently, we only support starting from a bellatrix state
         match state
             .latest_execution_payload_header_mut()
@@ -397,7 +321,9 @@
             ExecutionPayloadHeaderRefMut::Capella(_) => {
                 return Err("Cannot start genesis from a capella state".to_string())
             }
->>>>>>> c547a11b
+            ExecutionPayloadHeaderRefMut::Deneb(_) => {
+                return Err("Cannot start genesis from a deneb state".to_string())
+            }
         }
     }
 
