use crate::chunked_vector::{
    load_variable_list_from_db, load_vector_from_db, BlockRoots, HistoricalRoots, RandaoMixes,
    StateRoots,
};
use crate::{get_key_for_col, DBColumn, Error, KeyValueStore, KeyValueStoreOp};
use ssz::{Decode, DecodeError, Encode};
use ssz_derive::{Decode, Encode};
use std::convert::TryInto;
use std::sync::Arc;
use types::superstruct;
use types::*;

/// Lightweight variant of the `BeaconState` that is stored in the database.
///
/// Utilises lazy-loading from separate storage for its vector fields.
#[superstruct(
<<<<<<< HEAD
    variants(Base, Altair, Merge, Capella),
=======
    variants(Base, Altair, Merge, Eip4844),
>>>>>>> 6f7d21c5
    variant_attributes(derive(Debug, PartialEq, Clone, Encode, Decode))
)]
#[derive(Debug, PartialEq, Clone, Encode)]
#[ssz(enum_behaviour = "transparent")]
pub struct PartialBeaconState<T>
where
    T: EthSpec,
{
    // Versioning
    pub genesis_time: u64,
    pub genesis_validators_root: Hash256,
    #[superstruct(getter(copy))]
    pub slot: Slot,
    pub fork: Fork,

    // History
    pub latest_block_header: BeaconBlockHeader,

    #[ssz(skip_serializing, skip_deserializing)]
    pub block_roots: Option<FixedVector<Hash256, T::SlotsPerHistoricalRoot>>,
    #[ssz(skip_serializing, skip_deserializing)]
    pub state_roots: Option<FixedVector<Hash256, T::SlotsPerHistoricalRoot>>,

    #[ssz(skip_serializing, skip_deserializing)]
    pub historical_roots: Option<VariableList<Hash256, T::HistoricalRootsLimit>>,

    // Ethereum 1.0 chain data
    pub eth1_data: Eth1Data,
    pub eth1_data_votes: VariableList<Eth1Data, T::SlotsPerEth1VotingPeriod>,
    pub eth1_deposit_index: u64,

    // Registry
    pub validators: VariableList<Validator, T::ValidatorRegistryLimit>,
    pub balances: VariableList<u64, T::ValidatorRegistryLimit>,

    // Shuffling
    /// Randao value from the current slot, for patching into the per-epoch randao vector.
    pub latest_randao_value: Hash256,
    #[ssz(skip_serializing, skip_deserializing)]
    pub randao_mixes: Option<FixedVector<Hash256, T::EpochsPerHistoricalVector>>,

    // Slashings
    slashings: FixedVector<u64, T::EpochsPerSlashingsVector>,

    // Attestations (genesis fork only)
    #[superstruct(only(Base))]
    pub previous_epoch_attestations: VariableList<PendingAttestation<T>, T::MaxPendingAttestations>,
    #[superstruct(only(Base))]
    pub current_epoch_attestations: VariableList<PendingAttestation<T>, T::MaxPendingAttestations>,

    // Participation (Altair and later)
<<<<<<< HEAD
    #[superstruct(only(Altair, Merge, Capella))]
    pub previous_epoch_participation: VariableList<ParticipationFlags, T::ValidatorRegistryLimit>,
    #[superstruct(only(Altair, Merge, Capella))]
=======
    #[superstruct(only(Altair, Merge, Eip4844))]
    pub previous_epoch_participation: VariableList<ParticipationFlags, T::ValidatorRegistryLimit>,
    #[superstruct(only(Altair, Merge, Eip4844))]
>>>>>>> 6f7d21c5
    pub current_epoch_participation: VariableList<ParticipationFlags, T::ValidatorRegistryLimit>,

    // Finality
    pub justification_bits: BitVector<T::JustificationBitsLength>,
    pub previous_justified_checkpoint: Checkpoint,
    pub current_justified_checkpoint: Checkpoint,
    pub finalized_checkpoint: Checkpoint,

    // Inactivity
<<<<<<< HEAD
    #[superstruct(only(Altair, Merge, Capella))]
    pub inactivity_scores: VariableList<u64, T::ValidatorRegistryLimit>,

    // Light-client sync committees
    #[superstruct(only(Altair, Merge, Capella))]
    pub current_sync_committee: Arc<SyncCommittee<T>>,
    #[superstruct(only(Altair, Merge, Capella))]
    pub next_sync_committee: Arc<SyncCommittee<T>>,

    // Execution
    #[superstruct(only(Merge, Capella))]
=======
    #[superstruct(only(Altair, Merge, Eip4844))]
    pub inactivity_scores: VariableList<u64, T::ValidatorRegistryLimit>,

    // Light-client sync committees
    #[superstruct(only(Altair, Merge, Eip4844))]
    pub current_sync_committee: Arc<SyncCommittee<T>>,
    #[superstruct(only(Altair, Merge, Eip4844))]
    pub next_sync_committee: Arc<SyncCommittee<T>>,

    // Execution
    #[superstruct(only(Merge, Eip4844))]
>>>>>>> 6f7d21c5
    pub latest_execution_payload_header: ExecutionPayloadHeader<T>,
}

/// Implement the conversion function from BeaconState -> PartialBeaconState.
macro_rules! impl_from_state_forgetful {
    ($s:ident, $outer:ident, $variant_name:ident, $struct_name:ident, [$($extra_fields:ident),*]) => {
        PartialBeaconState::$variant_name($struct_name {
            // Versioning
            genesis_time: $s.genesis_time,
            genesis_validators_root: $s.genesis_validators_root,
            slot: $s.slot,
            fork: $s.fork,

            // History
            latest_block_header: $s.latest_block_header.clone(),
            block_roots: None,
            state_roots: None,
            historical_roots: None,

            // Eth1
            eth1_data: $s.eth1_data.clone(),
            eth1_data_votes: $s.eth1_data_votes.clone(),
            eth1_deposit_index: $s.eth1_deposit_index,

            // Validator registry
            validators: $s.validators.clone(),
            balances: $s.balances.clone(),

            // Shuffling
            latest_randao_value: *$outer
                .get_randao_mix($outer.current_epoch())
                .expect("randao at current epoch is OK"),
            randao_mixes: None,

            // Slashings
            slashings: $s.slashings.clone(),

            // Finality
            justification_bits: $s.justification_bits.clone(),
            previous_justified_checkpoint: $s.previous_justified_checkpoint,
            current_justified_checkpoint: $s.current_justified_checkpoint,
            finalized_checkpoint: $s.finalized_checkpoint,

            // Variant-specific fields
            $(
                $extra_fields: $s.$extra_fields.clone()
            ),*
        })
    }
}

impl<T: EthSpec> PartialBeaconState<T> {
    /// Convert a `BeaconState` to a `PartialBeaconState`, while dropping the optional fields.
    pub fn from_state_forgetful(outer: &BeaconState<T>) -> Self {
        match outer {
            BeaconState::Base(s) => impl_from_state_forgetful!(
                s,
                outer,
                Base,
                PartialBeaconStateBase,
                [previous_epoch_attestations, current_epoch_attestations]
            ),
            BeaconState::Altair(s) => impl_from_state_forgetful!(
                s,
                outer,
                Altair,
                PartialBeaconStateAltair,
                [
                    previous_epoch_participation,
                    current_epoch_participation,
                    current_sync_committee,
                    next_sync_committee,
                    inactivity_scores
                ]
            ),
            BeaconState::Merge(s) => impl_from_state_forgetful!(
                s,
                outer,
                Merge,
                PartialBeaconStateMerge,
                [
                    previous_epoch_participation,
                    current_epoch_participation,
                    current_sync_committee,
                    next_sync_committee,
                    inactivity_scores,
                    latest_execution_payload_header
                ]
            ),
<<<<<<< HEAD
            BeaconState::Capella(s) => impl_from_state_forgetful!(
                s,
                outer,
                Capella,
                PartialBeaconStateCapella,
=======
            BeaconState::Eip4844(s) => impl_from_state_forgetful!(
                s,
                outer,
                Eip4844,
                PartialBeaconStateEip4844,
>>>>>>> 6f7d21c5
                [
                    previous_epoch_participation,
                    current_epoch_participation,
                    current_sync_committee,
                    next_sync_committee,
                    inactivity_scores,
                    latest_execution_payload_header
                ]
            ),
        }
    }

    /// SSZ decode.
    pub fn from_ssz_bytes(bytes: &[u8], spec: &ChainSpec) -> Result<Self, ssz::DecodeError> {
        // Slot is after genesis_time (u64) and genesis_validators_root (Hash256).
        let slot_offset = <u64 as Decode>::ssz_fixed_len() + <Hash256 as Decode>::ssz_fixed_len();
        let slot_len = <Slot as Decode>::ssz_fixed_len();
        let slot_bytes = bytes.get(slot_offset..slot_offset + slot_len).ok_or(
            DecodeError::InvalidByteLength {
                len: bytes.len(),
                expected: slot_offset + slot_len,
            },
        )?;

        let slot = Slot::from_ssz_bytes(slot_bytes)?;
        let fork_at_slot = spec.fork_name_at_slot::<T>(slot);

        Ok(map_fork_name!(
            fork_at_slot,
            Self,
            <_>::from_ssz_bytes(bytes)?
        ))
    }

    /// Prepare the partial state for storage in the KV database.
    pub fn as_kv_store_op(&self, state_root: Hash256) -> KeyValueStoreOp {
        let db_key = get_key_for_col(DBColumn::BeaconState.into(), state_root.as_bytes());
        KeyValueStoreOp::PutKeyValue(db_key, self.as_ssz_bytes())
    }

    pub fn load_block_roots<S: KeyValueStore<T>>(
        &mut self,
        store: &S,
        spec: &ChainSpec,
    ) -> Result<(), Error> {
        if self.block_roots().is_none() {
            *self.block_roots_mut() = Some(load_vector_from_db::<BlockRoots, T, _>(
                store,
                self.slot(),
                spec,
            )?);
        }
        Ok(())
    }

    pub fn load_state_roots<S: KeyValueStore<T>>(
        &mut self,
        store: &S,
        spec: &ChainSpec,
    ) -> Result<(), Error> {
        if self.state_roots().is_none() {
            *self.state_roots_mut() = Some(load_vector_from_db::<StateRoots, T, _>(
                store,
                self.slot(),
                spec,
            )?);
        }
        Ok(())
    }

    pub fn load_historical_roots<S: KeyValueStore<T>>(
        &mut self,
        store: &S,
        spec: &ChainSpec,
    ) -> Result<(), Error> {
        if self.historical_roots().is_none() {
            *self.historical_roots_mut() = Some(
                load_variable_list_from_db::<HistoricalRoots, T, _>(store, self.slot(), spec)?,
            );
        }
        Ok(())
    }

    pub fn load_randao_mixes<S: KeyValueStore<T>>(
        &mut self,
        store: &S,
        spec: &ChainSpec,
    ) -> Result<(), Error> {
        if self.randao_mixes().is_none() {
            // Load the per-epoch values from the database
            let mut randao_mixes =
                load_vector_from_db::<RandaoMixes, T, _>(store, self.slot(), spec)?;

            // Patch the value for the current slot into the index for the current epoch
            let current_epoch = self.slot().epoch(T::slots_per_epoch());
            let len = randao_mixes.len();
            randao_mixes[current_epoch.as_usize() % len] = *self.latest_randao_value();

            *self.randao_mixes_mut() = Some(randao_mixes)
        }
        Ok(())
    }
}

/// Implement the conversion from PartialBeaconState -> BeaconState.
macro_rules! impl_try_into_beacon_state {
    ($inner:ident, $variant_name:ident, $struct_name:ident, [$($extra_fields:ident),*]) => {
        BeaconState::$variant_name($struct_name {
            // Versioning
            genesis_time: $inner.genesis_time,
            genesis_validators_root: $inner.genesis_validators_root,
            slot: $inner.slot,
            fork: $inner.fork,

            // History
            latest_block_header: $inner.latest_block_header,
            block_roots: unpack_field($inner.block_roots)?,
            state_roots: unpack_field($inner.state_roots)?,
            historical_roots: unpack_field($inner.historical_roots)?,

            // Eth1
            eth1_data: $inner.eth1_data,
            eth1_data_votes: $inner.eth1_data_votes,
            eth1_deposit_index: $inner.eth1_deposit_index,

            // Validator registry
            validators: $inner.validators,
            balances: $inner.balances,

            // Shuffling
            randao_mixes: unpack_field($inner.randao_mixes)?,

            // Slashings
            slashings: $inner.slashings,

            // Finality
            justification_bits: $inner.justification_bits,
            previous_justified_checkpoint: $inner.previous_justified_checkpoint,
            current_justified_checkpoint: $inner.current_justified_checkpoint,
            finalized_checkpoint: $inner.finalized_checkpoint,

            // Caching
            total_active_balance: <_>::default(),
            committee_caches: <_>::default(),
            pubkey_cache: <_>::default(),
            exit_cache: <_>::default(),
            tree_hash_cache: <_>::default(),

            // Variant-specific fields
            $(
                $extra_fields: $inner.$extra_fields
            ),*
        })
    }
}

fn unpack_field<T>(x: Option<T>) -> Result<T, Error> {
    x.ok_or(Error::PartialBeaconStateError)
}

impl<E: EthSpec> TryInto<BeaconState<E>> for PartialBeaconState<E> {
    type Error = Error;

    fn try_into(self) -> Result<BeaconState<E>, Error> {
        let state = match self {
            PartialBeaconState::Base(inner) => impl_try_into_beacon_state!(
                inner,
                Base,
                BeaconStateBase,
                [previous_epoch_attestations, current_epoch_attestations]
            ),
            PartialBeaconState::Altair(inner) => impl_try_into_beacon_state!(
                inner,
                Altair,
                BeaconStateAltair,
                [
                    previous_epoch_participation,
                    current_epoch_participation,
                    current_sync_committee,
                    next_sync_committee,
                    inactivity_scores
                ]
            ),
            PartialBeaconState::Merge(inner) => impl_try_into_beacon_state!(
                inner,
                Merge,
                BeaconStateMerge,
                [
                    previous_epoch_participation,
                    current_epoch_participation,
                    current_sync_committee,
                    next_sync_committee,
                    inactivity_scores,
                    latest_execution_payload_header
                ]
            ),
<<<<<<< HEAD
            PartialBeaconState::Capella(inner) => impl_try_into_beacon_state!(
                inner,
                Capella,
                BeaconStateCapella,
=======
            PartialBeaconState::Eip4844(inner) => impl_try_into_beacon_state!(
                inner,
                Eip4844,
                BeaconStateEip4844,
>>>>>>> 6f7d21c5
                [
                    previous_epoch_participation,
                    current_epoch_participation,
                    current_sync_committee,
                    next_sync_committee,
                    inactivity_scores,
                    latest_execution_payload_header
                ]
            ),
        };
        Ok(state)
    }
}<|MERGE_RESOLUTION|>--- conflicted
+++ resolved
@@ -14,11 +14,7 @@
 ///
 /// Utilises lazy-loading from separate storage for its vector fields.
 #[superstruct(
-<<<<<<< HEAD
-    variants(Base, Altair, Merge, Capella),
-=======
     variants(Base, Altair, Merge, Eip4844),
->>>>>>> 6f7d21c5
     variant_attributes(derive(Debug, PartialEq, Clone, Encode, Decode))
 )]
 #[derive(Debug, PartialEq, Clone, Encode)]
@@ -70,15 +66,9 @@
     pub current_epoch_attestations: VariableList<PendingAttestation<T>, T::MaxPendingAttestations>,
 
     // Participation (Altair and later)
-<<<<<<< HEAD
-    #[superstruct(only(Altair, Merge, Capella))]
+    #[superstruct(only(Altair, Merge, Eip4844))]
     pub previous_epoch_participation: VariableList<ParticipationFlags, T::ValidatorRegistryLimit>,
-    #[superstruct(only(Altair, Merge, Capella))]
-=======
-    #[superstruct(only(Altair, Merge, Eip4844))]
-    pub previous_epoch_participation: VariableList<ParticipationFlags, T::ValidatorRegistryLimit>,
-    #[superstruct(only(Altair, Merge, Eip4844))]
->>>>>>> 6f7d21c5
+    #[superstruct(only(Altair, Merge, Eip4844))]
     pub current_epoch_participation: VariableList<ParticipationFlags, T::ValidatorRegistryLimit>,
 
     // Finality
@@ -88,19 +78,6 @@
     pub finalized_checkpoint: Checkpoint,
 
     // Inactivity
-<<<<<<< HEAD
-    #[superstruct(only(Altair, Merge, Capella))]
-    pub inactivity_scores: VariableList<u64, T::ValidatorRegistryLimit>,
-
-    // Light-client sync committees
-    #[superstruct(only(Altair, Merge, Capella))]
-    pub current_sync_committee: Arc<SyncCommittee<T>>,
-    #[superstruct(only(Altair, Merge, Capella))]
-    pub next_sync_committee: Arc<SyncCommittee<T>>,
-
-    // Execution
-    #[superstruct(only(Merge, Capella))]
-=======
     #[superstruct(only(Altair, Merge, Eip4844))]
     pub inactivity_scores: VariableList<u64, T::ValidatorRegistryLimit>,
 
@@ -112,7 +89,6 @@
 
     // Execution
     #[superstruct(only(Merge, Eip4844))]
->>>>>>> 6f7d21c5
     pub latest_execution_payload_header: ExecutionPayloadHeader<T>,
 }
 
@@ -202,19 +178,11 @@
                     latest_execution_payload_header
                 ]
             ),
-<<<<<<< HEAD
-            BeaconState::Capella(s) => impl_from_state_forgetful!(
-                s,
-                outer,
-                Capella,
-                PartialBeaconStateCapella,
-=======
             BeaconState::Eip4844(s) => impl_from_state_forgetful!(
                 s,
                 outer,
                 Eip4844,
                 PartialBeaconStateEip4844,
->>>>>>> 6f7d21c5
                 [
                     previous_epoch_participation,
                     current_epoch_participation,
@@ -411,17 +379,10 @@
                     latest_execution_payload_header
                 ]
             ),
-<<<<<<< HEAD
-            PartialBeaconState::Capella(inner) => impl_try_into_beacon_state!(
-                inner,
-                Capella,
-                BeaconStateCapella,
-=======
             PartialBeaconState::Eip4844(inner) => impl_try_into_beacon_state!(
                 inner,
                 Eip4844,
                 BeaconStateEip4844,
->>>>>>> 6f7d21c5
                 [
                     previous_epoch_participation,
                     current_epoch_participation,
