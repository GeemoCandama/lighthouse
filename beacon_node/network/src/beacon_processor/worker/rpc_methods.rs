use crate::beacon_processor::{worker::FUTURE_SLOT_TOLERANCE, SendOnDrop};
use crate::service::NetworkMessage;
use crate::status::ToStatusMessage;
use crate::sync::SyncMessage;
use beacon_chain::{BeaconChainError, BeaconChainTypes, HistoricalBlockError, WhenSlotSkipped};
use itertools::process_results;
use lighthouse_network::rpc::methods::{
    BlobsByRangeRequest, BlobsByRootRequest, MAX_REQUEST_BLOBS_SIDECARS,
};
use lighthouse_network::rpc::StatusMessage;
use lighthouse_network::rpc::*;
use lighthouse_network::{PeerId, PeerRequestId, ReportSource, Response, SyncInfo};
use slog::{debug, error, warn};
use slot_clock::SlotClock;
use task_executor::TaskExecutor;
<<<<<<< HEAD
use types::light_client_bootstrap::LightClientBootstrap;
use types::{Epoch, EthSpec, Hash256, Slot};
=======
use tokio_stream::StreamExt;
use types::{light_client_bootstrap::LightClientBootstrap, Epoch, EthSpec, Hash256, Slot};
>>>>>>> 65a5eb82

use super::Worker;

impl<T: BeaconChainTypes> Worker<T> {
    /* Auxiliary functions */

    /// Disconnects and ban's a peer, sending a Goodbye request with the associated reason.
    pub fn goodbye_peer(&self, peer_id: PeerId, reason: GoodbyeReason) {
        self.send_network_message(NetworkMessage::GoodbyePeer {
            peer_id,
            reason,
            source: ReportSource::Processor,
        });
    }

    pub fn send_response(
        &self,
        peer_id: PeerId,
        response: Response<T::EthSpec>,
        id: PeerRequestId,
    ) {
        self.send_network_message(NetworkMessage::SendResponse {
            peer_id,
            id,
            response,
        })
    }

    pub fn send_error_response(
        &self,
        peer_id: PeerId,
        error: RPCResponseErrorCode,
        reason: String,
        id: PeerRequestId,
    ) {
        self.send_network_message(NetworkMessage::SendErrorResponse {
            peer_id,
            error,
            reason,
            id,
        })
    }

    /* Processing functions */

    /// Process a `Status` message to determine if a peer is relevant to us. If the peer is
    /// irrelevant the reason is returned.
    fn check_peer_relevance(
        &self,
        remote: &StatusMessage,
    ) -> Result<Option<String>, BeaconChainError> {
        let local = self.chain.status_message();
        let start_slot = |epoch: Epoch| epoch.start_slot(T::EthSpec::slots_per_epoch());

        let irrelevant_reason = if local.fork_digest != remote.fork_digest {
            // The node is on a different network/fork
            Some(format!(
                "Incompatible forks Ours:{} Theirs:{}",
                hex::encode(local.fork_digest),
                hex::encode(remote.fork_digest)
            ))
        } else if remote.head_slot
            > self
                .chain
                .slot()
                .unwrap_or_else(|_| self.chain.slot_clock.genesis_slot())
                + FUTURE_SLOT_TOLERANCE
        {
            // The remote's head is on a slot that is significantly ahead of what we consider the
            // current slot. This could be because they are using a different genesis time, or that
            // their or our system's clock is incorrect.
            Some("Different system clocks or genesis time".to_string())
        } else if remote.finalized_epoch <= local.finalized_epoch
            && remote.finalized_root != Hash256::zero()
            && local.finalized_root != Hash256::zero()
            && self
                .chain
                .block_root_at_slot(start_slot(remote.finalized_epoch), WhenSlotSkipped::Prev)
                .map(|root_opt| root_opt != Some(remote.finalized_root))?
        {
            // The remote's finalized epoch is less than or equal to ours, but the block root is
            // different to the one in our chain. Therefore, the node is on a different chain and we
            // should not communicate with them.
            Some("Different finalized chain".to_string())
        } else {
            None
        };

        Ok(irrelevant_reason)
    }

    pub fn process_status(&self, peer_id: PeerId, status: StatusMessage) {
        match self.check_peer_relevance(&status) {
            Ok(Some(irrelevant_reason)) => {
                debug!(self.log, "Handshake Failure"; "peer" => %peer_id, "reason" => irrelevant_reason);
                self.goodbye_peer(peer_id, GoodbyeReason::IrrelevantNetwork);
            }
            Ok(None) => {
                let info = SyncInfo {
                    head_slot: status.head_slot,
                    head_root: status.head_root,
                    finalized_epoch: status.finalized_epoch,
                    finalized_root: status.finalized_root,
                };
                self.send_sync_message(SyncMessage::AddPeer(peer_id, info));
            }
            Err(e) => error!(self.log, "Could not process status message";
                "peer" => %peer_id,
                "error" => ?e
            ),
        }
    }

    /// Handle a `BlocksByRoot` request from the peer.
    pub fn handle_blocks_by_root_request(
        self,
        executor: TaskExecutor,
        send_on_drop: SendOnDrop,
        peer_id: PeerId,
        request_id: PeerRequestId,
        request: BlocksByRootRequest,
    ) {
        let requested_blocks = request.block_roots.len();
        let mut block_stream = match self
            .chain
            .get_blocks_checking_early_attester_cache(request.block_roots.into(), &executor)
        {
            Ok(block_stream) => block_stream,
            Err(e) => return error!(self.log, "Error getting block stream"; "error" => ?e),
        };
        // Fetching blocks is async because it may have to hit the execution layer for payloads.
        executor.spawn(
            async move {
                let mut send_block_count = 0;
                let mut send_response = true;
                while let Some((root, result)) = block_stream.next().await {
                    match result.as_ref() {
                        Ok(Some(block)) => {
                            self.send_response(
                                peer_id,
                                Response::BlocksByRoot(Some(block.clone())),
                                request_id,
                            );
                            send_block_count += 1;
                        }
                        Ok(None) => {
                            debug!(
                                self.log,
                                "Peer requested unknown block";
                                "peer" => %peer_id,
                                "request_root" => ?root
                            );
                        }
                        Err(BeaconChainError::BlockHashMissingFromExecutionLayer(_)) => {
                            debug!(
                                self.log,
                                "Failed to fetch execution payload for blocks by root request";
                                "block_root" => ?root,
                                "reason" => "execution layer not synced",
                            );
                            // send the stream terminator
                            self.send_error_response(
                                peer_id,
                                RPCResponseErrorCode::ResourceUnavailable,
                                "Execution layer not synced".into(),
                                request_id,
                            );
                            send_response = false;
                            break;
                        }
                        Err(e) => {
                            debug!(
                                self.log,
                                "Error fetching block for peer";
                                "peer" => %peer_id,
                                "request_root" => ?root,
                                "error" => ?e,
                            );
                        }
                    }
                }
                debug!(
                    self.log,
                    "Received BlocksByRoot Request";
                    "peer" => %peer_id,
<<<<<<< HEAD
                    "requested" => request.block_roots.len(),
                    "returned" => send_block_count
=======
                    "requested" => requested_blocks,
                    "returned" => %send_block_count
>>>>>>> 65a5eb82
                );

                // send stream termination
                if send_response {
                    self.send_response(peer_id, Response::BlocksByRoot(None), request_id);
                }
                drop(send_on_drop);
            },
            "load_blocks_by_root_blocks",
        )
    }
    /// Handle a `BlobsByRoot` request from the peer.
    pub fn handle_blobs_by_root_request(
        self,
        executor: TaskExecutor,
        send_on_drop: SendOnDrop,
        peer_id: PeerId,
        request_id: PeerRequestId,
        request: BlobsByRootRequest,
    ) {
        // Fetching blocks is async because it may have to hit the execution layer for payloads.
        executor.spawn(
            async move {
                let mut send_block_count = 0;
                let mut send_response = true;
                for root in request.block_roots.iter() {
                    match self
                        .chain
                        .get_block_and_blobs_checking_early_attester_cache(root)
                        .await
                    {
                        Ok(Some(block_and_blobs)) => {
                            self.send_response(
                                peer_id,
                                Response::BlobsByRoot(Some(block_and_blobs)),
                                request_id,
                            );
                            send_block_count += 1;
                        }
                        Ok(None) => {
                            debug!(
                                self.log,
                                "Peer requested unknown block and blobs";
                                "peer" => %peer_id,
                                "request_root" => ?root
                            );
                        }
                        Err(BeaconChainError::BlobsUnavailable) => {
                            error!(
                                self.log,
                                "No blobs in the store for block root";
                                "request" => ?request,
                                "peer" => %peer_id,
                                "block_root" => ?root
                            );
                            self.send_error_response(
                                peer_id,
                                RPCResponseErrorCode::BlobsNotFoundForBlock,
                                "Blobs not found for block root".into(),
                                request_id,
                            );
                            send_response = false;
                            break;
                        }
                        Err(BeaconChainError::NoKzgCommitmentsFieldOnBlock) => {
                            debug!(
                                self.log,
                                "Peer requested blobs for a pre-eip4844 block";
                                "peer" => %peer_id,
                                "block_root" => ?root,
                            );
                            self.send_error_response(
                                peer_id,
                                RPCResponseErrorCode::ResourceUnavailable,
                                "Failed reading field kzg_commitments from block".into(),
                                request_id,
                            );
                            send_response = false;
                            break;
                        }
                        Err(BeaconChainError::BlobsOlderThanDataAvailabilityBoundary(block_epoch)) => {
                            debug!(
                                    self.log,
                                    "Peer requested block and blobs older than the data availability \
                                    boundary for ByRoot request, no blob found";
                                    "peer" => %peer_id,
                                    "request_root" => ?root,
                                    "block_epoch" => ?block_epoch,
                                );
                            self.send_error_response(
                                peer_id,
                                RPCResponseErrorCode::ResourceUnavailable,
                                "Blobs older than data availability boundary".into(),
                                request_id,
                            );
                            send_response = false;
                            break;
                        }
                        Err(BeaconChainError::BlockHashMissingFromExecutionLayer(_)) => {
                            debug!(
                                self.log,
                                "Failed to fetch execution payload for block and blobs by root request";
                                "block_root" => ?root,
                                "reason" => "execution layer not synced",
                            );
                            // send the stream terminator
                            self.send_error_response(
                                peer_id,
                                RPCResponseErrorCode::ResourceUnavailable,
                                "Execution layer not synced".into(),
                                request_id,
                            );
                            send_response = false;
                            break;
                        }
                        Err(e) => {
                            debug!(
                                self.log,
                                "Error fetching block for peer";
                                "peer" => %peer_id,
                                "request_root" => ?root,
                                "error" => ?e,
                            );
                        }
                    }
                }
                debug!(
                    self.log,
                    "Received BlobsByRoot Request";
                    "peer" => %peer_id,
                    "requested" => request.block_roots.len(),
                    "returned" => send_block_count
                );

                // send stream termination
                if send_response {
                    self.send_response(peer_id, Response::BlobsByRoot(None), request_id);
                }
                drop(send_on_drop);
            },
            "load_blobs_by_root_blocks",
        )
    }

    /// Handle a `BlocksByRoot` request from the peer.
    pub fn handle_light_client_bootstrap(
        self,
        peer_id: PeerId,
        request_id: PeerRequestId,
        request: LightClientBootstrapRequest,
    ) {
        let block_root = request.root;
        let state_root = match self.chain.get_blinded_block(&block_root) {
            Ok(signed_block) => match signed_block {
                Some(signed_block) => signed_block.state_root(),
                None => {
                    self.send_error_response(
                        peer_id,
                        RPCResponseErrorCode::ResourceUnavailable,
                        "Bootstrap not available".into(),
                        request_id,
                    );
                    return;
                }
            },
            Err(_) => {
                self.send_error_response(
                    peer_id,
                    RPCResponseErrorCode::ResourceUnavailable,
                    "Bootstrap not available".into(),
                    request_id,
                );
                return;
            }
        };
        let mut beacon_state = match self.chain.get_state(&state_root, None) {
            Ok(beacon_state) => match beacon_state {
                Some(state) => state,
                None => {
                    self.send_error_response(
                        peer_id,
                        RPCResponseErrorCode::ResourceUnavailable,
                        "Bootstrap not available".into(),
                        request_id,
                    );
                    return;
                }
            },
            Err(_) => {
                self.send_error_response(
                    peer_id,
                    RPCResponseErrorCode::ResourceUnavailable,
                    "Bootstrap not available".into(),
                    request_id,
                );
                return;
            }
        };
        let bootstrap = match LightClientBootstrap::from_beacon_state(&mut beacon_state) {
            Ok(bootstrap) => bootstrap,
            Err(_) => {
                self.send_error_response(
                    peer_id,
                    RPCResponseErrorCode::ResourceUnavailable,
                    "Bootstrap not available".into(),
                    request_id,
                );
                return;
            }
        };
        self.send_response(
            peer_id,
            Response::LightClientBootstrap(bootstrap),
            request_id,
        )
    }

    /// Handle a `BlocksByRange` request from the peer.
    pub fn handle_blocks_by_range_request(
        self,
        executor: TaskExecutor,
        send_on_drop: SendOnDrop,
        peer_id: PeerId,
        request_id: PeerRequestId,
        req: BlocksByRangeRequest,
    ) {
        debug!(self.log, "Received BlocksByRange Request";
            "peer_id" => %peer_id,
            "count" => req.count,
            "start_slot" => req.start_slot,
        );

        // Should not send more than max request blocks
        if req.count > MAX_REQUEST_BLOCKS {
            return self.send_error_response(
                peer_id,
                RPCResponseErrorCode::InvalidRequest,
                "Request exceeded `MAX_REQUEST_BLOBS_SIDECARS`".into(),
                request_id,
            );
        }

        let forwards_block_root_iter = match self
            .chain
            .forwards_iter_block_roots(Slot::from(req.start_slot))
        {
            Ok(iter) => iter,
            Err(BeaconChainError::HistoricalBlockError(
                HistoricalBlockError::BlockOutOfRange {
                    slot,
                    oldest_block_slot,
                },
            )) => {
                debug!(self.log, "Range request failed during backfill";
                    "requested_slot" => slot,
                    "oldest_known_slot" => oldest_block_slot
                );
                return self.send_error_response(
                    peer_id,
                    RPCResponseErrorCode::ResourceUnavailable,
                    "Backfilling".into(),
                    request_id,
                );
            }
            Err(e) => {
                self.send_error_response(
                    peer_id,
                    RPCResponseErrorCode::ServerError,
                    "Database error".into(),
                    request_id,
                );
                return error!(self.log, "Unable to obtain root iter";
                    "request" => ?req,
                    "peer" => %peer_id,
                    "error" => ?e
                );
            }
        };

        // Pick out the required blocks, ignoring skip-slots.
        let mut last_block_root = req
            .start_slot
            .checked_sub(1)
            .map(|prev_slot| {
                self.chain
                    .block_root_at_slot(Slot::new(prev_slot), WhenSlotSkipped::Prev)
            })
            .transpose()
            .ok()
            .flatten()
            .flatten();
        let maybe_block_roots = process_results(forwards_block_root_iter, |iter| {
            iter.take_while(|(_, slot)| slot.as_u64() < req.start_slot.saturating_add(req.count))
                // map skip slots to None
                .map(|(root, _)| {
                    let result = if Some(root) == last_block_root {
                        None
                    } else {
                        Some(root)
                    };
                    last_block_root = Some(root);
                    result
                })
                .collect::<Vec<Option<Hash256>>>()
        });

        let block_roots = match maybe_block_roots {
            Ok(block_roots) => block_roots,
            Err(e) => {
                return error!(self.log, "Error during iteration over blocks";
                    "request" => ?req,
                    "peer" => %peer_id,
                    "error" => ?e
                )
            }
        };

        // remove all skip slots
        let block_roots = block_roots.into_iter().flatten().collect::<Vec<_>>();

        let mut block_stream = match self.chain.get_blocks(block_roots, &executor) {
            Ok(block_stream) => block_stream,
            Err(e) => return error!(self.log, "Error getting block stream"; "error" => ?e),
        };

        // Fetching blocks is async because it may have to hit the execution layer for payloads.
        executor.spawn(
            async move {
                let mut blocks_sent = 0;
                let mut send_response = true;

                while let Some((root, result)) = block_stream.next().await {
                    match result.as_ref() {
                        Ok(Some(block)) => {
                            // Due to skip slots, blocks could be out of the range, we ensure they
                            // are in the range before sending
                            if block.slot() >= req.start_slot
                                && block.slot() < req.start_slot + req.count
                            {
                                blocks_sent += 1;
                                self.send_network_message(NetworkMessage::SendResponse {
                                    peer_id,
                                    response: Response::BlocksByRange(Some(block.clone())),
                                    id: request_id,
                                });
                            }
                        }
                        Ok(None) => {
                            error!(
                                self.log,
                                "Block in the chain is not in the store";
                                "request" => ?req,
                                "peer" => %peer_id,
                                "request_root" => ?root
                            );
                            self.send_error_response(
                                peer_id,
                                RPCResponseErrorCode::ServerError,
                                "Database inconsistency".into(),
                                request_id,
                            );
                            send_response = false;
                            break;
                        }
                        Err(BeaconChainError::BlockHashMissingFromExecutionLayer(_)) => {
                            debug!(
                                self.log,
                                "Failed to fetch execution payload for blocks by range request";
                                "block_root" => ?root,
                                "reason" => "execution layer not synced",
                            );
                            // send the stream terminator
                            self.send_error_response(
                                peer_id,
                                RPCResponseErrorCode::ResourceUnavailable,
                                "Execution layer not synced".into(),
                                request_id,
                            );
                            send_response = false;
                            break;
                        }
                        Err(e) => {
                            if matches!(
                                e,
                                BeaconChainError::ExecutionLayerErrorPayloadReconstruction(_block_hash, ref boxed_error)
                                if matches!(**boxed_error, execution_layer::Error::EngineError(_))
                            ) {
                                warn!(
                                    self.log,
                                    "Error rebuilding payload for peer";
                                    "info" => "this may occur occasionally when the EE is busy",
                                    "block_root" => ?root,
                                    "error" => ?e,
                                );
                            } else {
                                error!(
                                    self.log,
                                    "Error fetching block for peer";
                                    "block_root" => ?root,
                                    "error" => ?e
                                );
                            }

                            // send the stream terminator
                            self.send_error_response(
                                peer_id,
                                RPCResponseErrorCode::ServerError,
                                "Failed fetching blocks".into(),
                                request_id,
                            );
                            send_response = false;
                            break;
                        }
                    }
                }

                let current_slot = self
                    .chain
                    .slot()
                    .unwrap_or_else(|_| self.chain.slot_clock.genesis_slot());

                if blocks_sent < (req.count as usize) {
                    debug!(
                        self.log,
                        "BlocksByRange outgoing response processed";
                        "peer" => %peer_id,
                        "msg" => "Failed to return all requested blocks",
                        "start_slot" => req.start_slot,
                        "current_slot" => current_slot,
                        "requested" => req.count,
                        "returned" => blocks_sent
                    );
                } else {
                    debug!(
                        self.log,
                        "BlocksByRange outgoing response processed";
                        "peer" => %peer_id,
                        "start_slot" => req.start_slot,
                        "current_slot" => current_slot,
                        "requested" => req.count,
                        "returned" => blocks_sent
                    );
                }

                if send_response {
                    // send the stream terminator
                    self.send_network_message(NetworkMessage::SendResponse {
                        peer_id,
                        response: Response::BlocksByRange(None),
                        id: request_id,
                    });
                }

                drop(send_on_drop);
            },
            "load_blocks_by_range_blocks",
        );
    }

    /// Handle a `BlobsByRange` request from the peer.
    pub fn handle_blobs_by_range_request(
        self,
        _executor: TaskExecutor,
        send_on_drop: SendOnDrop,
        peer_id: PeerId,
        request_id: PeerRequestId,
        req: BlobsByRangeRequest,
    ) {
        debug!(self.log, "Received BlobsByRange Request";
            "peer_id" => %peer_id,
            "count" => req.count,
            "start_slot" => req.start_slot,
        );

        // Should not send more than max request blocks
        if req.count > MAX_REQUEST_BLOBS_SIDECARS {
            return self.send_error_response(
                peer_id,
                RPCResponseErrorCode::InvalidRequest,
                "Request exceeded `MAX_REQUEST_BLOBS_SIDECARS`".into(),
                request_id,
            );
        }

        let data_availability_boundary = match self.chain.data_availability_boundary() {
            Some(boundary) => boundary,
            None => {
                debug!(self.log, "Eip4844 fork is disabled");
                self.send_error_response(
                    peer_id,
                    RPCResponseErrorCode::ServerError,
                    "Eip4844 fork is disabled".into(),
                    request_id,
                );
                return;
            }
        };

        let start_slot = Slot::from(req.start_slot);
        let start_epoch = start_slot.epoch(T::EthSpec::slots_per_epoch());

        // If the peer requests data from beyond the data availability boundary we altruistically
        // cap to the right time range.
        let serve_blobs_from_slot = if start_epoch < data_availability_boundary {
            // Attempt to serve from the earliest block in our database, falling back to the data
            // availability boundary
            let oldest_blob_slot =
                self.chain.store.get_blob_info().oldest_blob_slot.unwrap_or(
                    data_availability_boundary.start_slot(T::EthSpec::slots_per_epoch()),
                );

            debug!(
                self.log,
                "Range request start slot is older than data availability boundary";
                "requested_slot" => req.start_slot,
                "oldest_known_slot" => oldest_blob_slot,
                "data_availability_boundary" => data_availability_boundary
            );

            // Check if the request is entirely out of the data availability period. The
            // `oldest_blob_slot` is the oldest slot in the database, so includes a margin of error
            // controlled by our prune margin.
            let end_request_slot = start_slot + req.count;
            if oldest_blob_slot < end_request_slot {
                return self.send_error_response(
                    peer_id,
                    RPCResponseErrorCode::InvalidRequest,
                    "Request outside of data availability period".into(),
                    request_id,
                );
            }
            std::cmp::max(oldest_blob_slot, start_slot)
        } else {
            start_slot
        };

        // If the peer requests data from beyond the data availability boundary we altruistically cap to the right time range
        let forwards_block_root_iter =
            match self.chain.forwards_iter_block_roots(serve_blobs_from_slot) {
                Ok(iter) => iter,
                Err(BeaconChainError::HistoricalBlockError(
                    HistoricalBlockError::BlockOutOfRange {
                        slot,
                        oldest_block_slot,
                    },
                )) => {
                    debug!(self.log, "Range request failed during backfill";
                        "requested_slot" => slot,
                        "oldest_known_slot" => oldest_block_slot
                    );
                    return self.send_error_response(
                        peer_id,
                        RPCResponseErrorCode::ResourceUnavailable,
                        "Backfilling".into(),
                        request_id,
                    );
                }
                Err(e) => {
                    self.send_error_response(
                        peer_id,
                        RPCResponseErrorCode::ServerError,
                        "Database error".into(),
                        request_id,
                    );
                    return error!(self.log, "Unable to obtain root iter";
                        "request" => ?req,
                        "peer" => %peer_id,
                        "error" => ?e
                    );
                }
            };

        // Pick out the required blocks, ignoring skip-slots.
        let mut last_block_root = req
            .start_slot
            .checked_sub(1)
            .map(|prev_slot| {
                self.chain
                    .block_root_at_slot(Slot::new(prev_slot), WhenSlotSkipped::Prev)
            })
            .transpose()
            .ok()
            .flatten()
            .flatten();
        let maybe_block_roots = process_results(forwards_block_root_iter, |iter| {
            iter.take_while(|(_, slot)| slot.as_u64() < req.start_slot.saturating_add(req.count))
                // map skip slots to None
                .map(|(root, _)| {
                    let result = if Some(root) == last_block_root {
                        None
                    } else {
                        Some(root)
                    };
                    last_block_root = Some(root);
                    result
                })
                .collect::<Vec<Option<Hash256>>>()
        });

        let block_roots = match maybe_block_roots {
            Ok(block_roots) => block_roots,
            Err(e) => {
                return error!(self.log, "Error during iteration over blocks";
                    "request" => ?req,
                    "peer" => %peer_id,
                    "error" => ?e
                )
            }
        };

        // remove all skip slots
        let block_roots = block_roots.into_iter().flatten().collect::<Vec<_>>();

        let mut blobs_sent = 0;
        let mut send_response = true;

        for root in block_roots {
            match self.chain.get_blobs(&root, data_availability_boundary) {
                Ok(Some(blobs)) => {
                    blobs_sent += 1;
                    self.send_network_message(NetworkMessage::SendResponse {
                        peer_id,
                        response: Response::BlobsByRange(Some(Arc::new(blobs))),
                        id: request_id,
                    });
                }
                Ok(None) => {
                    error!(
                        self.log,
                        "No blobs or block in the store for block root";
                        "request" => ?req,
                        "peer" => %peer_id,
                        "block_root" => ?root
                    );
                    self.send_error_response(
                        peer_id,
                        RPCResponseErrorCode::ServerError,
                        "Database inconsistency".into(),
                        request_id,
                    );
                    send_response = false;
                    break;
                }
                Err(BeaconChainError::BlobsUnavailable) => {
                    error!(
                        self.log,
                        "No blobs in the store for block root";
                        "request" => ?req,
                        "peer" => %peer_id,
                        "block_root" => ?root
                    );
                    self.send_error_response(
                        peer_id,
                        RPCResponseErrorCode::ResourceUnavailable,
                        "Blobs unavailable".into(),
                        request_id,
                    );
                    send_response = false;
                    break;
                }
                Err(e) => {
                    error!(
                        self.log,
                        "Error fetching blinded block for block root";
                        "request" => ?req,
                        "peer" => %peer_id,
                        "block_root" => ?root,
                        "error" => ?e
                    );
                    self.send_error_response(
                        peer_id,
                        RPCResponseErrorCode::ServerError,
                        "No blobs and failed fetching corresponding block".into(),
                        request_id,
                    );
                    send_response = false;
                    break;
                }
            }
        }

        let current_slot = self
            .chain
            .slot()
            .unwrap_or_else(|_| self.chain.slot_clock.genesis_slot());

        if blobs_sent < (req.count as usize) {
            debug!(
                self.log,
                "BlobsByRange Response processed";
                "peer" => %peer_id,
                "msg" => "Failed to return all requested blobs",
                "start_slot" => req.start_slot,
                "current_slot" => current_slot,
                "requested" => req.count,
                "returned" => blobs_sent
            );
        } else {
            debug!(
                self.log,
                "BlobsByRange Response processed";
                "peer" => %peer_id,
                "start_slot" => req.start_slot,
                "current_slot" => current_slot,
                "requested" => req.count,
                "returned" => blobs_sent
            );
        }

        if send_response {
            // send the stream terminator
            self.send_network_message(NetworkMessage::SendResponse {
                peer_id,
                response: Response::BlobsByRange(None),
                id: request_id,
            });
        }

        drop(send_on_drop);
    }
}<|MERGE_RESOLUTION|>--- conflicted
+++ resolved
@@ -1,3 +1,5 @@
+use std::sync::Arc;
+
 use crate::beacon_processor::{worker::FUTURE_SLOT_TOLERANCE, SendOnDrop};
 use crate::service::NetworkMessage;
 use crate::status::ToStatusMessage;
@@ -13,13 +15,8 @@
 use slog::{debug, error, warn};
 use slot_clock::SlotClock;
 use task_executor::TaskExecutor;
-<<<<<<< HEAD
-use types::light_client_bootstrap::LightClientBootstrap;
-use types::{Epoch, EthSpec, Hash256, Slot};
-=======
 use tokio_stream::StreamExt;
 use types::{light_client_bootstrap::LightClientBootstrap, Epoch, EthSpec, Hash256, Slot};
->>>>>>> 65a5eb82
 
 use super::Worker;
 
@@ -205,13 +202,8 @@
                     self.log,
                     "Received BlocksByRoot Request";
                     "peer" => %peer_id,
-<<<<<<< HEAD
-                    "requested" => request.block_roots.len(),
-                    "returned" => send_block_count
-=======
                     "requested" => requested_blocks,
                     "returned" => %send_block_count
->>>>>>> 65a5eb82
                 );
 
                 // send stream termination
