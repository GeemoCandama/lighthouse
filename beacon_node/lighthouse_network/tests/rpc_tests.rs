--- conflicted
+++ resolved
@@ -1,14 +1,10 @@
 #![cfg(test)]
-<<<<<<< HEAD
+
+mod common;
+
+use common::Protocol;
 use libp2p::swarm::SwarmEvent;
 use lighthouse_network::rpc::{methods::*, RPCMessage, RPCReceived};
-=======
-
-mod common;
-
-use common::Protocol;
-use lighthouse_network::rpc::methods::*;
->>>>>>> 36d88498
 use lighthouse_network::{rpc::max_rpc_size, NetworkEvent, ReportSource, Request, Response};
 use slog::{debug, warn, Level};
 use ssz::Encode;
@@ -19,16 +15,10 @@
 use tokio::time::sleep;
 use types::light_client_update::{CURRENT_SYNC_COMMITTEE_PROOF_LEN, FINALIZED_ROOT_PROOF_LEN};
 use types::{
-<<<<<<< HEAD
     BeaconBlock, BeaconBlockAltair, BeaconBlockBase, BeaconBlockHeader, BeaconBlockMerge,
-    EmptyBlock, Epoch, EthSpec, ForkContext, ForkName, Hash256, LightClientBootstrap,
-    LightClientFinalityUpdate, LightClientOptimisticUpdate, MinimalEthSpec, Signature,
-    SignedBeaconBlock, Slot, SyncAggregate, SyncCommittee,
-=======
-    BeaconBlock, BeaconBlockAltair, BeaconBlockBase, BeaconBlockMerge, BlobSidecar, ChainSpec,
-    EmptyBlock, Epoch, EthSpec, ForkContext, ForkName, Hash256, MinimalEthSpec, Signature,
-    SignedBeaconBlock, Slot,
->>>>>>> 36d88498
+    BlobSidecar, ChainSpec, EmptyBlock, Epoch, EthSpec, ForkContext, ForkName, Hash256,
+    LightClientBootstrap, LightClientFinalityUpdate, LightClientOptimisticUpdate, MinimalEthSpec,
+    Signature, SignedBeaconBlock, Slot, SyncAggregate, SyncCommittee,
 };
 
 type E = MinimalEthSpec;
