--- conflicted
+++ resolved
@@ -422,57 +422,8 @@
     test_range(Slot::new(0), head_state.slot());
 }
 
-<<<<<<< HEAD
-#[test]
-fn block_replayer_hooks() {
-=======
-#[tokio::test]
-async fn block_replay_with_inaccurate_state_roots() {
-    let num_blocks_produced = E::slots_per_epoch() * 3 + 31;
-    let db_path = tempdir().unwrap();
-    let store = get_store(&db_path);
-    let harness = get_harness(store.clone(), LOW_VALIDATOR_COUNT);
-    let chain = &harness.chain;
-
-    harness
-        .extend_chain(
-            num_blocks_produced as usize,
-            BlockStrategy::OnCanonicalHead,
-            AttestationStrategy::AllValidators,
-        )
-        .await;
-
-    // Slot must not be 0 mod 32 or else no blocks will be replayed.
-    let (mut head_state, head_root) = harness.get_current_state_and_root();
-    assert_ne!(head_state.slot() % 32, 0);
-
-    let mut fast_head_state = store
-        .get_inconsistent_state_for_attestation_verification_only(
-            &head_root,
-            Some(head_state.slot()),
-        )
-        .unwrap()
-        .unwrap();
-    assert_eq!(head_state.validators(), fast_head_state.validators());
-
-    head_state.build_all_committee_caches(&chain.spec).unwrap();
-    fast_head_state
-        .build_all_committee_caches(&chain.spec)
-        .unwrap();
-
-    assert_eq!(
-        head_state
-            .get_cached_active_validator_indices(RelativeEpoch::Current)
-            .unwrap(),
-        fast_head_state
-            .get_cached_active_validator_indices(RelativeEpoch::Current)
-            .unwrap()
-    );
-}
-
 #[tokio::test]
 async fn block_replayer_hooks() {
->>>>>>> 7d3948c8
     let db_path = tempdir().unwrap();
     let store = get_store(&db_path);
     let harness = get_harness(store.clone(), LOW_VALIDATOR_COUNT);
