--- conflicted
+++ resolved
@@ -218,16 +218,6 @@
                 self.network_beacon_processor
                     .send_blobs_by_range_request(peer_id, request_id, request),
             ),
-<<<<<<< HEAD
-            Request::LightClientBootstrap(request) => self.send_beacon_processor_work(
-                BeaconWorkEvent::light_client_bootstrap_request(peer_id, request_id, request),
-            ),
-            Request::LightClientOptimisticUpdate => self.send_beacon_processor_work(
-                BeaconWorkEvent::light_client_optimistic_update_request(peer_id, request_id),
-            ),
-            Request::LightClientFinalityUpdate => self.send_beacon_processor_work(
-                BeaconWorkEvent::light_client_finality_update_request(peer_id, request_id),
-=======
             Request::BlobsByRoot(request) => self.handle_beacon_processor_send_result(
                 self.network_beacon_processor
                     .send_blobs_by_roots_request(peer_id, request_id, request),
@@ -235,7 +225,14 @@
             Request::LightClientBootstrap(request) => self.handle_beacon_processor_send_result(
                 self.network_beacon_processor
                     .send_lightclient_bootstrap_request(peer_id, request_id, request),
->>>>>>> 36d88498
+            ),
+            Request::LightClientOptimisticUpdate => self.handle_beacon_processor_send_result(
+                self.network_beacon_processor
+                    .send_lightclient_optimistic_update_request(peer_id, request_id),
+            ),
+            Request::LightClientFinalityUpdate => self.handle_beacon_processor_send_result(
+                self.network_beacon_processor
+                    .send_lightclient_finality_update_request(peer_id, request_id),
             ),
         }
     }
@@ -261,20 +258,16 @@
             Response::BlocksByRoot(beacon_block) => {
                 self.on_blocks_by_root_response(peer_id, request_id, beacon_block);
             }
-<<<<<<< HEAD
+            Response::BlobsByRange(blob) => {
+                self.on_blobs_by_range_response(peer_id, request_id, blob);
+            }
+            Response::BlobsByRoot(blob) => {
+                self.on_blobs_by_root_response(peer_id, request_id, blob);
+            }
             // Light client responses should not be received
             Response::LightClientBootstrap(_)
             | Response::LightClientOptimisticUpdate(_)
             | Response::LightClientFinalityUpdate(_) => unreachable!(),
-=======
-            Response::BlobsByRange(blob) => {
-                self.on_blobs_by_range_response(peer_id, request_id, blob);
-            }
-            Response::BlobsByRoot(blob) => {
-                self.on_blobs_by_root_response(peer_id, request_id, blob);
-            }
-            Response::LightClientBootstrap(_) => unreachable!(),
->>>>>>> 36d88498
         }
     }
 
