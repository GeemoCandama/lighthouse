[package]
name = "lighthouse"
version = "3.1.0"
authors = ["Sigma Prime <contact@sigmaprime.io>"]
edition = "2021"
autotests = false
rust-version = "1.62"

[features]
<<<<<<< HEAD
default = ["malloc_utils/jemalloc"]
=======
default = ["slasher-mdbx"]
>>>>>>> 7d3948c8
# Writes debugging .ssz files to /tmp during block processing.
write_ssz_files = ["beacon_node/write_ssz_files"]
# Compiles the BLS crypto code so that the binary is portable across machines.
portable = ["bls/supranational-portable"]
# Compiles BLST so that it always uses ADX instructions.
modern = ["bls/supranational-force-adx"]
# Uses the slower Milagro BLS library, which is written in native Rust.
milagro = ["bls/milagro"]
# Support minimal spec (used for testing only).
spec-minimal = []
# Support Gnosis spec and Gnosis Beacon Chain.
gnosis = []
# Support slasher MDBX backend.
slasher-mdbx = ["slasher/mdbx"]
# Support slasher LMDB backend.
slasher-lmdb = ["slasher/lmdb"]

[dependencies]
beacon_node = { "path" = "../beacon_node" }
slog = { version = "2.5.2", features = ["max_level_trace"] }
sloggers = { version = "2.1.1", features = ["json"] }
types = { "path" = "../consensus/types" }
bls = { path = "../crypto/bls" }
eth2_hashing = "0.3.0"
clap = "2.33.3"
env_logger = "0.9.0"
environment = { path = "./environment" }
boot_node = { path = "../boot_node" }
futures = "0.3.7"
validator_client = { "path" = "../validator_client" }
account_manager = { "path" = "../account_manager" }
clap_utils = { path = "../common/clap_utils" }
eth2_network_config = { path = "../common/eth2_network_config" }
lighthouse_version = { path = "../common/lighthouse_version" }
account_utils = { path = "../common/account_utils" }
lighthouse_metrics = { path = "../common/lighthouse_metrics" }
lazy_static = "1.4.0"
serde = { version = "1.0.116", features = ["derive"] }
serde_json = "1.0.59"
serde_yaml = "0.8.13"
task_executor = { path = "../common/task_executor" }
malloc_utils = { path = "../common/malloc_utils" }
directory = { path = "../common/directory" }
unused_port = { path = "../common/unused_port" }
store = { path = "../beacon_node/store" }
database_manager = { path = "../database_manager" }
slasher = { path = "../slasher" }

[dev-dependencies]
tempfile = "3.1.0"
validator_dir = { path = "../common/validator_dir" }
slashing_protection = { path = "../validator_client/slashing_protection" }
lighthouse_network = { path = "../beacon_node/lighthouse_network" }
sensitive_url = { path = "../common/sensitive_url" }
eth1 = { path = "../beacon_node/eth1" }

[[test]]
name = "lighthouse_tests"
path = "tests/main.rs"

# Prevent cargo-udeps from flagging the dummy package `target_check`, which exists only
# to assert properties of the compilation target.
[package.metadata.cargo-udeps.ignore]
normal = ["target_check"]<|MERGE_RESOLUTION|>--- conflicted
+++ resolved
@@ -7,11 +7,7 @@
 rust-version = "1.62"
 
 [features]
-<<<<<<< HEAD
-default = ["malloc_utils/jemalloc"]
-=======
-default = ["slasher-mdbx"]
->>>>>>> 7d3948c8
+default = ["slasher-mdbx", "malloc_utils/jemalloc"]
 # Writes debugging .ssz files to /tmp during block processing.
 write_ssz_files = ["beacon_node/write_ssz_files"]
 # Compiles the BLS crypto code so that the binary is portable across machines.
