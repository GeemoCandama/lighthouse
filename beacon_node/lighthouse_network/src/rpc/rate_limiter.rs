use super::config::RateLimiterConfig;
use crate::rpc::Protocol;
use fnv::FnvHashMap;
use libp2p::PeerId;
use serde::{Deserialize, Serialize};
use std::convert::TryInto;
use std::future::Future;
use std::hash::Hash;
use std::pin::Pin;
use std::task::{Context, Poll};
use std::time::{Duration, Instant};
use tokio::time::Interval;
use types::EthSpec;

/// Nanoseconds since a given time.
// Maintained as u64 to reduce footprint
// NOTE: this also implies that the rate limiter will manage checking if a batch is allowed for at
//       most <init time> + u64::MAX nanosecs, ~500 years. So it is realistic to assume this is fine.
type Nanosecs = u64;

/// User-friendly rate limiting parameters of the GCRA.
///
/// A quota of `max_tokens` tokens every `replenish_all_every` units of time means that:
/// 1. One token is replenished every `replenish_all_every`/`max_tokens` units of time.
/// 2. Instantaneous bursts (batches) of up to `max_tokens` tokens are allowed.
///
/// The above implies that if `max_tokens` is greater than 1, the perceived rate may be higher (but
/// bounded) than the defined rate when instantaneous bursts occur. For instance, for a rate of
/// 4T/2s a first burst of 4T is allowed with subsequent requests of 1T every 0.5s forever,
/// producing a perceived rate over the window of the first 2s of 8T. However, subsequent sliding
/// windows of 2s keep the limit.
///
/// In this scenario using the same rate as above, the sender is always maxing out their tokens,
/// except at seconds 1.5, 3, 3.5 and 4
///
/// ```ignore
///            x
///      used  x
///    tokens  x           x           x
///      at a  x  x  x     x  x        x
///     given  +--+--+--o--+--+--o--o--o--> seconds
///      time  |  |  |  |  |  |  |  |  |
///            0     1     2     3     4
///
///            4  1  1  1  2  1  1  2  3 <= available tokens when the batch is received
/// ```
///
/// For a sender to request a batch of `n`T, they would need to wait at least
/// n*`replenish_all_every`/`max_tokens` units of time since their last request.
///
/// To produce hard limits, set `max_tokens` to 1.
#[derive(Clone, Debug, PartialEq, Eq, Serialize, Deserialize)]
pub struct Quota {
    /// How often are `max_tokens` fully replenished.
    pub(super) replenish_all_every: Duration,
    /// Token limit. This translates on how large can an instantaneous batch of
    /// tokens be.
    pub(super) max_tokens: u64,
}

impl Quota {
    /// A hard limit of one token every `seconds`.
    pub const fn one_every(seconds: u64) -> Self {
        Quota {
            replenish_all_every: Duration::from_secs(seconds),
            max_tokens: 1,
        }
    }

    /// Allow `n` tokens to be use used every `seconds`.
    pub const fn n_every(n: u64, seconds: u64) -> Self {
        Quota {
            replenish_all_every: Duration::from_secs(seconds),
            max_tokens: n,
        }
    }
}

/// Manages rate limiting of requests per peer, with differentiated rates per protocol.
pub struct RPCRateLimiter {
    /// Interval to prune peers for which their timer ran out.
    prune_interval: Interval,
    /// Creation time of the rate limiter.
    init_time: Instant,
    /// Goodbye rate limiter.
    goodbye_rl: Limiter<PeerId>,
    /// Ping rate limiter.
    ping_rl: Limiter<PeerId>,
    /// MetaData rate limiter.
    metadata_rl: Limiter<PeerId>,
    /// Status rate limiter.
    status_rl: Limiter<PeerId>,
    /// BlocksByRange rate limiter.
    bbrange_rl: Limiter<PeerId>,
    /// BlocksByRoot rate limiter.
    bbroots_rl: Limiter<PeerId>,
    /// BlobsByRange rate limiter.
    blbrange_rl: Limiter<PeerId>,
    /// BlobsByRoot rate limiter.
    blbroot_rl: Limiter<PeerId>,
    /// LightClientBootstrap rate limiter.
    lcbootstrap_rl: Limiter<PeerId>,
    /// LightClientOptimisticUpdate rate limiter.
    lc_optimistic_update_rl: Limiter<PeerId>,
    /// LightClientFinalityUpdate rate limiter.
    lc_finality_update_rl: Limiter<PeerId>,
}

/// Error type for non conformant requests
#[derive(Debug)]
pub enum RateLimitedErr {
    /// Required tokens for this request exceed the maximum
    TooLarge,
    /// Request does not fit in the quota. Gives the earliest time the request could be accepted.
    TooSoon(Duration),
}

/// User-friendly builder of a `RPCRateLimiter`
#[derive(Default, Clone)]
pub struct RPCRateLimiterBuilder {
    /// Quota for the Goodbye protocol.
    goodbye_quota: Option<Quota>,
    /// Quota for the Ping protocol.
    ping_quota: Option<Quota>,
    /// Quota for the MetaData protocol.
    metadata_quota: Option<Quota>,
    /// Quota for the Status protocol.
    status_quota: Option<Quota>,
    /// Quota for the BlocksByRange protocol.
    bbrange_quota: Option<Quota>,
    /// Quota for the BlocksByRoot protocol.
    bbroots_quota: Option<Quota>,
    /// Quota for the BlobsByRange protocol.
    blbrange_quota: Option<Quota>,
    /// Quota for the BlobsByRoot protocol.
    blbroot_quota: Option<Quota>,
    /// Quota for the LightClientBootstrap protocol.
    lcbootstrap_quota: Option<Quota>,
    /// Quota for the LightClientOptimisticUpdate protocol.
    lc_optimistic_update_quota: Option<Quota>,
    /// Quota for the LightClientOptimisticUpdate protocol.
    lc_finality_update_quota: Option<Quota>,
}

impl RPCRateLimiterBuilder {
    /// Set a quota for a protocol.
    pub fn set_quota(mut self, protocol: Protocol, quota: Quota) -> Self {
        let q = Some(quota);
        match protocol {
            Protocol::Ping => self.ping_quota = q,
            Protocol::Status => self.status_quota = q,
            Protocol::MetaData => self.metadata_quota = q,
            Protocol::Goodbye => self.goodbye_quota = q,
            Protocol::BlocksByRange => self.bbrange_quota = q,
            Protocol::BlocksByRoot => self.bbroots_quota = q,
            Protocol::BlobsByRange => self.blbrange_quota = q,
            Protocol::BlobsByRoot => self.blbroot_quota = q,
            Protocol::LightClientBootstrap => self.lcbootstrap_quota = q,
            Protocol::LightClientOptimisticUpdate => self.lc_optimistic_update_quota = q,
            Protocol::LightClientFinalityUpdate => self.lc_finality_update_quota = q,
        }
        self
    }

    pub fn build(self) -> Result<RPCRateLimiter, &'static str> {
        // get our quotas
        let ping_quota = self.ping_quota.ok_or("Ping quota not specified")?;
        let metadata_quota = self.metadata_quota.ok_or("MetaData quota not specified")?;
        let status_quota = self.status_quota.ok_or("Status quota not specified")?;
        let goodbye_quota = self.goodbye_quota.ok_or("Goodbye quota not specified")?;
        let bbroots_quota = self
            .bbroots_quota
            .ok_or("BlocksByRoot quota not specified")?;
        let bbrange_quota = self
            .bbrange_quota
            .ok_or("BlocksByRange quota not specified")?;
        let lcbootstrap_quota = self
            .lcbootstrap_quota
            .ok_or("LightClientBootstrap quota not specified")?;
        let lc_optimistic_update_quota = self
            .lc_optimistic_update_quota
            .ok_or("LightClientOptimisticUpdate quota not specified")?;
        let lc_finality_update_quota = self
            .lc_finality_update_quota
            .ok_or("LightClientFinalityUpdate quota not specified")?;

        let blbrange_quota = self
            .blbrange_quota
            .ok_or("BlobsByRange quota not specified")?;

        let blbroots_quota = self
            .blbroot_quota
            .ok_or("BlobsByRoot quota not specified")?;

        // create the rate limiters
        let ping_rl = Limiter::from_quota(ping_quota)?;
        let metadata_rl = Limiter::from_quota(metadata_quota)?;
        let status_rl = Limiter::from_quota(status_quota)?;
        let goodbye_rl = Limiter::from_quota(goodbye_quota)?;
        let bbroots_rl = Limiter::from_quota(bbroots_quota)?;
        let bbrange_rl = Limiter::from_quota(bbrange_quota)?;
<<<<<<< HEAD
        let lcbootstrap_rl = Limiter::from_quota(lcbootstrap_quota)?;
        let lc_optimistic_update_rl = Limiter::from_quota(lc_optimistic_update_quota)?;
        let lc_finality_update_rl = Limiter::from_quota(lc_finality_update_quota)?;
=======
        let blbrange_rl = Limiter::from_quota(blbrange_quota)?;
        let blbroot_rl = Limiter::from_quota(blbroots_quota)?;
        let lcbootstrap_rl = Limiter::from_quota(lcbootstrap_quote)?;
>>>>>>> 36d88498

        // check for peers to prune every 30 seconds, starting in 30 seconds
        let prune_every = tokio::time::Duration::from_secs(30);
        let prune_start = tokio::time::Instant::now() + prune_every;
        let prune_interval = tokio::time::interval_at(prune_start, prune_every);
        Ok(RPCRateLimiter {
            prune_interval,
            ping_rl,
            metadata_rl,
            status_rl,
            goodbye_rl,
            bbroots_rl,
            bbrange_rl,
            blbrange_rl,
            blbroot_rl,
            lcbootstrap_rl,
            lc_optimistic_update_rl,
            lc_finality_update_rl,
            init_time: Instant::now(),
        })
    }
}

pub trait RateLimiterItem {
    fn protocol(&self) -> Protocol;
    fn expected_responses(&self) -> u64;
}

impl<T: EthSpec> RateLimiterItem for super::InboundRequest<T> {
    fn protocol(&self) -> Protocol {
        self.versioned_protocol().protocol()
    }

    fn expected_responses(&self) -> u64 {
        self.expected_responses()
    }
}

impl<T: EthSpec> RateLimiterItem for super::OutboundRequest<T> {
    fn protocol(&self) -> Protocol {
        self.versioned_protocol().protocol()
    }

    fn expected_responses(&self) -> u64 {
        self.expected_responses()
    }
}
impl RPCRateLimiter {
    pub fn new_with_config(config: RateLimiterConfig) -> Result<Self, &'static str> {
        // Destructure to make sure every configuration value is used.
        let RateLimiterConfig {
            ping_quota,
            meta_data_quota,
            status_quota,
            goodbye_quota,
            blocks_by_range_quota,
            blocks_by_root_quota,
            blobs_by_range_quota,
            blobs_by_root_quota,
            light_client_bootstrap_quota,
        } = config;

        Self::builder()
            .set_quota(Protocol::Ping, ping_quota)
            .set_quota(Protocol::MetaData, meta_data_quota)
            .set_quota(Protocol::Status, status_quota)
            .set_quota(Protocol::Goodbye, goodbye_quota)
            .set_quota(Protocol::BlocksByRange, blocks_by_range_quota)
            .set_quota(Protocol::BlocksByRoot, blocks_by_root_quota)
            .set_quota(Protocol::BlobsByRange, blobs_by_range_quota)
            .set_quota(Protocol::BlobsByRoot, blobs_by_root_quota)
            .set_quota(Protocol::LightClientBootstrap, light_client_bootstrap_quota)
            .build()
    }

    /// Get a builder instance.
    pub fn builder() -> RPCRateLimiterBuilder {
        RPCRateLimiterBuilder::default()
    }

    pub fn allows<Item: RateLimiterItem>(
        &mut self,
        peer_id: &PeerId,
        request: &Item,
    ) -> Result<(), RateLimitedErr> {
        let time_since_start = self.init_time.elapsed();
        let tokens = request.expected_responses().max(1);

        let check =
            |limiter: &mut Limiter<PeerId>| limiter.allows(time_since_start, peer_id, tokens);
        let limiter = match request.protocol() {
            Protocol::Ping => &mut self.ping_rl,
            Protocol::Status => &mut self.status_rl,
            Protocol::MetaData => &mut self.metadata_rl,
            Protocol::Goodbye => &mut self.goodbye_rl,
            Protocol::BlocksByRange => &mut self.bbrange_rl,
            Protocol::BlocksByRoot => &mut self.bbroots_rl,
            Protocol::BlobsByRange => &mut self.blbrange_rl,
            Protocol::BlobsByRoot => &mut self.blbroot_rl,
            Protocol::LightClientBootstrap => &mut self.lcbootstrap_rl,
            Protocol::LightClientOptimisticUpdate => &mut self.lc_optimistic_update_rl,
            Protocol::LightClientFinalityUpdate => &mut self.lc_finality_update_rl,
        };
        check(limiter)
    }

    pub fn prune(&mut self) {
        let time_since_start = self.init_time.elapsed();
        self.ping_rl.prune(time_since_start);
        self.status_rl.prune(time_since_start);
        self.metadata_rl.prune(time_since_start);
        self.goodbye_rl.prune(time_since_start);
        self.bbrange_rl.prune(time_since_start);
        self.bbroots_rl.prune(time_since_start);
        self.blbrange_rl.prune(time_since_start);
        self.blbroot_rl.prune(time_since_start);
    }
}

impl Future for RPCRateLimiter {
    type Output = ();

    fn poll(mut self: Pin<&mut Self>, cx: &mut Context) -> Poll<Self::Output> {
        while self.prune_interval.poll_tick(cx).is_ready() {
            self.prune();
        }

        Poll::Pending
    }
}

/// Per key rate limiter using the token bucket / leaky bucket as a meter rate limiting algorithm,
/// with the GCRA implementation.
pub struct Limiter<Key: Hash + Eq + Clone> {
    /// After how long is the bucket considered full via replenishing 1T every `t`.
    tau: Nanosecs,
    /// How often is 1T replenished.
    t: Nanosecs,
    /// Time when the bucket will be full for each peer. TAT (theoretical arrival time) from GCRA.
    tat_per_key: FnvHashMap<Key, Nanosecs>,
}

impl<Key: Hash + Eq + Clone> Limiter<Key> {
    pub fn from_quota(quota: Quota) -> Result<Self, &'static str> {
        if quota.max_tokens == 0 {
            return Err("Max number of tokens should be positive");
        }
        let tau = quota.replenish_all_every.as_nanos();
        if tau == 0 {
            return Err("Replenish time must be positive");
        }
        let t = (tau / quota.max_tokens as u128)
            .try_into()
            .map_err(|_| "total replenish time is too long")?;
        let tau = tau
            .try_into()
            .map_err(|_| "total replenish time is too long")?;
        Ok(Limiter {
            tau,
            t,
            tat_per_key: FnvHashMap::default(),
        })
    }

    pub fn allows(
        &mut self,
        time_since_start: Duration,
        key: &Key,
        tokens: u64,
    ) -> Result<(), RateLimitedErr> {
        let time_since_start = time_since_start.as_nanos() as u64;
        let tau = self.tau;
        let t = self.t;
        // how long does it take to replenish these tokens
        let additional_time = t * tokens;
        if additional_time > tau {
            // the time required to process this amount of tokens is longer than the time that
            // makes the bucket full. So, this batch can _never_ be processed
            return Err(RateLimitedErr::TooLarge);
        }
        // If the key is new, we consider their bucket full (which means, their request will be
        // allowed)
        let tat = self
            .tat_per_key
            .entry(key.clone())
            .or_insert(time_since_start);
        // check how soon could the request be made
        let earliest_time = (*tat + additional_time).saturating_sub(tau);
        // earliest_time is in the future
        if time_since_start < earliest_time {
            Err(RateLimitedErr::TooSoon(Duration::from_nanos(
                /* time they need to wait, i.e. how soon were they */
                earliest_time - time_since_start,
            )))
        } else {
            // calculate the new TAT
            *tat = time_since_start.max(*tat) + additional_time;
            Ok(())
        }
    }

    /// Removes keys for which their bucket is full by `time_limit`
    pub fn prune(&mut self, time_limit: Duration) {
        let lim = &mut (time_limit.as_nanos() as u64);
        // remove those for which tat < lim
        self.tat_per_key.retain(|_k, tat| tat >= lim)
    }
}

#[cfg(test)]
mod tests {
    use crate::rpc::rate_limiter::{Limiter, Quota};
    use std::time::Duration;

    #[test]
    fn it_works_a() {
        let mut limiter = Limiter::from_quota(Quota {
            replenish_all_every: Duration::from_secs(2),
            max_tokens: 4,
        })
        .unwrap();
        let key = 10;
        //        x
        //  used  x
        // tokens x           x
        //        x  x  x     x
        //        +--+--+--+--+----> seconds
        //        |  |  |  |  |
        //        0     1     2

        assert!(limiter
            .allows(Duration::from_secs_f32(0.0), &key, 4)
            .is_ok());
        limiter.prune(Duration::from_secs_f32(0.1));
        assert!(limiter
            .allows(Duration::from_secs_f32(0.1), &key, 1)
            .is_err());
        assert!(limiter
            .allows(Duration::from_secs_f32(0.5), &key, 1)
            .is_ok());
        assert!(limiter
            .allows(Duration::from_secs_f32(1.0), &key, 1)
            .is_ok());
        assert!(limiter
            .allows(Duration::from_secs_f32(1.4), &key, 1)
            .is_err());
        assert!(limiter
            .allows(Duration::from_secs_f32(2.0), &key, 2)
            .is_ok());
    }

    #[test]
    fn it_works_b() {
        let mut limiter = Limiter::from_quota(Quota {
            replenish_all_every: Duration::from_secs(2),
            max_tokens: 4,
        })
        .unwrap();
        let key = 10;
        // if we limit to 4T per 2s, check that 4 requests worth 1 token can be sent before the
        // first half second, when one token will be available again. Check also that before
        // regaining a token, another request is rejected

        assert!(limiter
            .allows(Duration::from_secs_f32(0.0), &key, 1)
            .is_ok());
        assert!(limiter
            .allows(Duration::from_secs_f32(0.1), &key, 1)
            .is_ok());
        assert!(limiter
            .allows(Duration::from_secs_f32(0.2), &key, 1)
            .is_ok());
        assert!(limiter
            .allows(Duration::from_secs_f32(0.3), &key, 1)
            .is_ok());
        assert!(limiter
            .allows(Duration::from_secs_f32(0.4), &key, 1)
            .is_err());
    }
}<|MERGE_RESOLUTION|>--- conflicted
+++ resolved
@@ -199,15 +199,11 @@
         let goodbye_rl = Limiter::from_quota(goodbye_quota)?;
         let bbroots_rl = Limiter::from_quota(bbroots_quota)?;
         let bbrange_rl = Limiter::from_quota(bbrange_quota)?;
-<<<<<<< HEAD
+        let blbrange_rl = Limiter::from_quota(blbrange_quota)?;
+        let blbroot_rl = Limiter::from_quota(blbroots_quota)?;
         let lcbootstrap_rl = Limiter::from_quota(lcbootstrap_quota)?;
         let lc_optimistic_update_rl = Limiter::from_quota(lc_optimistic_update_quota)?;
         let lc_finality_update_rl = Limiter::from_quota(lc_finality_update_quota)?;
-=======
-        let blbrange_rl = Limiter::from_quota(blbrange_quota)?;
-        let blbroot_rl = Limiter::from_quota(blbroots_quota)?;
-        let lcbootstrap_rl = Limiter::from_quota(lcbootstrap_quote)?;
->>>>>>> 36d88498
 
         // check for peers to prune every 30 seconds, starting in 30 seconds
         let prune_every = tokio::time::Duration::from_secs(30);
@@ -268,6 +264,8 @@
             blobs_by_range_quota,
             blobs_by_root_quota,
             light_client_bootstrap_quota,
+            light_client_optimistic_update_quota,
+            light_client_finality_update_quota,
         } = config;
 
         Self::builder()
@@ -280,6 +278,14 @@
             .set_quota(Protocol::BlobsByRange, blobs_by_range_quota)
             .set_quota(Protocol::BlobsByRoot, blobs_by_root_quota)
             .set_quota(Protocol::LightClientBootstrap, light_client_bootstrap_quota)
+            .set_quota(
+                Protocol::LightClientOptimisticUpdate,
+                light_client_optimistic_update_quota,
+            )
+            .set_quota(
+                Protocol::LightClientFinalityUpdate,
+                light_client_finality_update_quota,
+            )
             .build()
     }
 
