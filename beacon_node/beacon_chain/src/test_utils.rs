--- conflicted
+++ resolved
@@ -147,12 +147,7 @@
     store: Option<Arc<HotColdDB<T::EthSpec, T::HotStore, T::ColdStore>>>,
     initial_mutator: Option<BoxedMutator<T::EthSpec, T::HotStore, T::ColdStore>>,
     store_mutator: Option<BoxedMutator<T::EthSpec, T::HotStore, T::ColdStore>>,
-<<<<<<< HEAD
     execution_layer: Option<ExecutionLayer<T::EthSpec>>,
-    execution_layer_runtime: Option<ExecutionLayerRuntime>,
-=======
-    execution_layer: Option<ExecutionLayer>,
->>>>>>> 053625f1
     mock_execution_layer: Option<MockExecutionLayer<T::EthSpec>>,
     runtime: TestRuntime,
     log: Logger,
