use clap::ArgMatches;
use clap_utils::flags::DISABLE_MALLOC_TUNING_FLAG;
use client::{ClientConfig, ClientGenesis};
use directory::{DEFAULT_BEACON_NODE_DIR, DEFAULT_NETWORK_DIR, DEFAULT_ROOT_DIR};
use environment::RuntimeContext;
use genesis::Eth1Endpoint;
use http_api::TlsConfig;
use lighthouse_network::{multiaddr::Protocol, Enr, Multiaddr, NetworkConfig, PeerIdSerialized};
use sensitive_url::SensitiveUrl;
use slog::{info, warn, Logger};
use std::cmp;
use std::cmp::max;
use std::fmt::Debug;
use std::fmt::Write;
use std::fs;
use std::net::{IpAddr, Ipv4Addr, ToSocketAddrs};
use std::path::{Path, PathBuf};
use std::str::FromStr;
use types::{Checkpoint, Epoch, EthSpec, Hash256, PublicKeyBytes, GRAFFITI_BYTES_LEN};
use unused_port::{unused_tcp_port, unused_udp_port};

/// Gets the fully-initialized global client.
///
/// The top-level `clap` arguments should be provided as `cli_args`.
///
/// The output of this function depends primarily upon the given `cli_args`, however it's behaviour
/// may be influenced by other external services like the contents of the file system or the
/// response of some remote server.
pub fn get_config<E: EthSpec>(
    cli_args: &ArgMatches,
    context: &RuntimeContext<E>,
) -> Result<ClientConfig, String> {
    let spec = &context.eth2_config.spec;
    let log = context.log();

    let mut client_config = ClientConfig {
        data_dir: get_data_dir(cli_args),
        ..Default::default()
    };

    // If necessary, remove any existing database and configuration
    if client_config.data_dir.exists() && cli_args.is_present("purge-db") {
        // Remove the chain_db.
        let chain_db = client_config.get_db_path();
        if chain_db.exists() {
            fs::remove_dir_all(chain_db)
                .map_err(|err| format!("Failed to remove chain_db: {}", err))?;
        }

        // Remove the freezer db.
        let freezer_db = client_config.get_freezer_db_path();
        if freezer_db.exists() {
            fs::remove_dir_all(freezer_db)
                .map_err(|err| format!("Failed to remove freezer_db: {}", err))?;
        }
    }

    // Create `datadir` and any non-existing parent directories.
    fs::create_dir_all(&client_config.data_dir)
        .map_err(|e| format!("Failed to create data dir: {}", e))?;

    // logs the chosen data directory
    let mut log_dir = client_config.data_dir.clone();
    // remove /beacon from the end
    log_dir.pop();
    info!(log, "Data directory initialised"; "datadir" => log_dir.into_os_string().into_string().expect("Datadir should be a valid os string"));

    /*
     * Networking
     */
    set_network_config(
        &mut client_config.network,
        cli_args,
        &client_config.data_dir,
        log,
        false,
    )?;

    /*
     * Staking flag
     * Note: the config values set here can be overwritten by other more specific cli params
     */

    if cli_args.is_present("staking") {
        client_config.http_api.enabled = true;
        client_config.sync_eth1_chain = true;
    }

    /*
     * Http API server
     */

    if cli_args.is_present("http") {
        client_config.http_api.enabled = true;
    }

    if let Some(address) = cli_args.value_of("http-address") {
        client_config.http_api.listen_addr = address
            .parse::<IpAddr>()
            .map_err(|_| "http-address is not a valid IP address.")?;
    }

    if let Some(port) = cli_args.value_of("http-port") {
        client_config.http_api.listen_port = port
            .parse::<u16>()
            .map_err(|_| "http-port is not a valid u16.")?;
    }

    if let Some(allow_origin) = cli_args.value_of("http-allow-origin") {
        // Pre-validate the config value to give feedback to the user on node startup, instead of
        // as late as when the first API response is produced.
        hyper::header::HeaderValue::from_str(allow_origin)
            .map_err(|_| "Invalid allow-origin value")?;

        client_config.http_api.allow_origin = Some(allow_origin.to_string());
    }

    if cli_args.is_present("http-disable-legacy-spec") {
        client_config.http_api.serve_legacy_spec = false;
    }

    if cli_args.is_present("http-enable-tls") {
        client_config.http_api.tls_config = Some(TlsConfig {
            cert: cli_args
                .value_of("http-tls-cert")
                .ok_or("--http-tls-cert was not provided.")?
                .parse::<PathBuf>()
                .map_err(|_| "http-tls-cert is not a valid path name.")?,
            key: cli_args
                .value_of("http-tls-key")
                .ok_or("--http-tls-key was not provided.")?
                .parse::<PathBuf>()
                .map_err(|_| "http-tls-key is not a valid path name.")?,
        });
    }

    if cli_args.is_present("http-allow-sync-stalled") {
        client_config.http_api.allow_sync_stalled = true;
    }

    /*
     * Prometheus metrics HTTP server
     */

    if cli_args.is_present("metrics") {
        client_config.http_metrics.enabled = true;
    }

    if let Some(address) = cli_args.value_of("metrics-address") {
        client_config.http_metrics.listen_addr = address
            .parse::<IpAddr>()
            .map_err(|_| "metrics-address is not a valid IP address.")?;
    }

    if let Some(port) = cli_args.value_of("metrics-port") {
        client_config.http_metrics.listen_port = port
            .parse::<u16>()
            .map_err(|_| "metrics-port is not a valid u16.")?;
    }

    if let Some(allow_origin) = cli_args.value_of("metrics-allow-origin") {
        // Pre-validate the config value to give feedback to the user on node startup, instead of
        // as late as when the first API response is produced.
        hyper::header::HeaderValue::from_str(allow_origin)
            .map_err(|_| "Invalid allow-origin value")?;

        client_config.http_metrics.allow_origin = Some(allow_origin.to_string());
    }

    /*
     * Explorer metrics
     */
    if let Some(monitoring_endpoint) = cli_args.value_of("monitoring-endpoint") {
        client_config.monitoring_api = Some(monitoring_api::Config {
            db_path: None,
            freezer_db_path: None,
            monitoring_endpoint: monitoring_endpoint.to_string(),
        });
    }

    // Log a warning indicating an open HTTP server if it wasn't specified explicitly
    // (e.g. using the --staking flag).
    if cli_args.is_present("staking") {
        warn!(
            log,
            "Running HTTP server on port {}", client_config.http_api.listen_port
        );
    }

    // Do not scrape for malloc metrics if we've disabled tuning malloc as it may cause panics.
    if cli_args.is_present(DISABLE_MALLOC_TUNING_FLAG) {
        client_config.http_metrics.allocator_metrics_enabled = false;
    }

    /*
     * Eth1
     */

    // When present, use an eth1 backend that generates deterministic junk.
    //
    // Useful for running testnets without the overhead of a deposit contract.
    if cli_args.is_present("dummy-eth1") {
        client_config.dummy_eth1_backend = true;
    }

    // When present, attempt to sync to an eth1 node.
    //
    // Required for block production.
    if cli_args.is_present("eth1") {
        client_config.sync_eth1_chain = true;
    }

    // Defines the URL to reach the eth1 node.
    if let Some(endpoint) = cli_args.value_of("eth1-endpoint") {
        warn!(
            log,
            "The --eth1-endpoint flag is deprecated";
            "msg" => "please use --eth1-endpoints instead"
        );
        client_config.sync_eth1_chain = true;

        let endpoints = vec![SensitiveUrl::parse(endpoint)
            .map_err(|e| format!("eth1-endpoint was an invalid URL: {:?}", e))?];
        client_config.eth1.endpoints = Eth1Endpoint::NoAuth(endpoints);
    } else if let Some(endpoints) = cli_args.value_of("eth1-endpoints") {
        client_config.sync_eth1_chain = true;
        let endpoints = endpoints
            .split(',')
            .map(SensitiveUrl::parse)
            .collect::<Result<_, _>>()
            .map_err(|e| format!("eth1-endpoints contains an invalid URL {:?}", e))?;
        client_config.eth1.endpoints = Eth1Endpoint::NoAuth(endpoints);
    }

    if let Some(val) = cli_args.value_of("eth1-blocks-per-log-query") {
        client_config.eth1.blocks_per_log_query = val
            .parse()
            .map_err(|_| "eth1-blocks-per-log-query is not a valid integer".to_string())?;
    }

    if cli_args.is_present("eth1-purge-cache") {
        client_config.eth1.purge_cache = true;
    }

    if let Some(follow_distance) =
        clap_utils::parse_optional(cli_args, "eth1-cache-follow-distance")?
    {
        client_config.eth1.cache_follow_distance = Some(follow_distance);
    }

    if cli_args.is_present("merge") {
        if cli_args.is_present("execution-endpoint") {
            warn!(
                log,
                "The --merge flag is deprecated";
                "info" => "the --execution-endpoint flag automatically enables this feature"
            )
        } else {
            return Err("The --merge flag is deprecated. \
                Supply a value to --execution-endpoint instead."
                .into());
        }
    }

    if let Some(endpoints) = cli_args.value_of("execution-endpoint") {
        let mut el_config = execution_layer::Config::default();

        // Always follow the deposit contract when there is an execution endpoint.
        //
        // This is wasteful for non-staking nodes as they have no need to process deposit contract
        // logs and build an "eth1" cache. The alternative is to explicitly require the `--eth1` or
        // `--staking` flags, however that poses a risk to stakers since they cannot produce blocks
        // without "eth1".
        //
        // The waste for non-staking nodes is relatively small so we err on the side of safety for
        // stakers. The merge is already complicated enough.
        client_config.sync_eth1_chain = true;

        // Parse a single execution endpoint, logging warnings if multiple endpoints are supplied.
        let execution_endpoint =
            parse_only_one_value(endpoints, SensitiveUrl::parse, "--execution-endpoint", log)?;

        // Parse a single JWT secret, logging warnings if multiple are supplied.
        //
        // JWTs are required if `--execution-endpoint` is supplied.
        let secret_files: String = clap_utils::parse_required(cli_args, "execution-jwt")?;
        let secret_file =
            parse_only_one_value(&secret_files, PathBuf::from_str, "--execution-jwt", log)?;

        // Parse and set the payload builder, if any.
        if let Some(endpoint) = cli_args.value_of("builder") {
            let payload_builder =
                parse_only_one_value(endpoint, SensitiveUrl::parse, "--builder", log)?;
            el_config.builder_url = Some(payload_builder);
        }

        // Set config values from parse values.
        el_config.secret_files = vec![secret_file.clone()];
        el_config.execution_endpoints = vec![execution_endpoint.clone()];
        el_config.suggested_fee_recipient =
            clap_utils::parse_optional(cli_args, "suggested-fee-recipient")?;
        el_config.jwt_id = clap_utils::parse_optional(cli_args, "execution-jwt-id")?;
        el_config.jwt_version = clap_utils::parse_optional(cli_args, "execution-jwt-version")?;
        el_config.default_datadir = client_config.data_dir.clone();

        // If `--execution-endpoint` is provided, we should ignore any `--eth1-endpoints` values and
        // use `--execution-endpoint` instead. Also, log a deprecation warning.
        if cli_args.is_present("eth1-endpoints") || cli_args.is_present("eth1-endpoint") {
            warn!(
                log,
                "Ignoring --eth1-endpoints flag";
                "info" => "the value for --execution-endpoint will be used instead. \
                    --eth1-endpoints has been deprecated for post-merge configurations"
            );
        }
        client_config.eth1.endpoints = Eth1Endpoint::Auth {
            endpoint: execution_endpoint,
            jwt_path: secret_file,
            jwt_id: el_config.jwt_id.clone(),
            jwt_version: el_config.jwt_version.clone(),
        };

        // Store the EL config in the client config.
        client_config.execution_layer = Some(el_config);
    }

    if let Some(freezer_dir) = cli_args.value_of("freezer-dir") {
        client_config.freezer_db_path = Some(PathBuf::from(freezer_dir));
    }

    let (sprp, sprp_explicit) = get_slots_per_restore_point::<E>(cli_args)?;
    client_config.store.slots_per_restore_point = sprp;
    client_config.store.slots_per_restore_point_set_explicitly = sprp_explicit;

    if let Some(block_cache_size) = cli_args.value_of("block-cache-size") {
        client_config.store.block_cache_size = block_cache_size
            .parse()
            .map_err(|_| "block-cache-size is not a valid integer".to_string())?;
    }

    client_config.store.compact_on_init = cli_args.is_present("compact-db");
    if let Some(compact_on_prune) = cli_args.value_of("auto-compact-db") {
        client_config.store.compact_on_prune = compact_on_prune
            .parse()
            .map_err(|_| "auto-compact-db takes a boolean".to_string())?;
    }

    /*
     * Zero-ports
     *
     * Replaces previously set flags.
     * Libp2p and discovery ports are set explicitly by selecting
     * a random free port so that we aren't needlessly updating ENR
     * from lighthouse.
     * Discovery address is set to localhost by default.
     */
    if cli_args.is_present("zero-ports") {
        if client_config.network.enr_address == Some(IpAddr::V4(Ipv4Addr::new(0, 0, 0, 0))) {
            client_config.network.enr_address = None
        }
        client_config.network.libp2p_port =
            unused_tcp_port().map_err(|e| format!("Failed to get port for libp2p: {}", e))?;
        client_config.network.discovery_port =
            unused_udp_port().map_err(|e| format!("Failed to get port for discovery: {}", e))?;
        client_config.http_api.listen_port = 0;
        client_config.http_metrics.listen_port = 0;
    }

    /*
     * Load the eth2 network dir to obtain some additional config values.
     */
    let eth2_network_config = context
        .eth2_network_config
        .as_ref()
        .ok_or("Context is missing eth2 network config")?;

    client_config.eth1.deposit_contract_address = format!("{:?}", spec.deposit_contract_address);
    client_config.eth1.deposit_contract_deploy_block =
        eth2_network_config.deposit_contract_deploy_block;
    client_config.eth1.lowest_cached_block_number =
        client_config.eth1.deposit_contract_deploy_block;
    client_config.eth1.follow_distance = spec.eth1_follow_distance;
    client_config.eth1.node_far_behind_seconds =
        max(5, spec.eth1_follow_distance / 2) * spec.seconds_per_eth1_block;
    client_config.eth1.chain_id = spec.deposit_chain_id.into();
    client_config.eth1.set_block_cache_truncation::<E>(spec);

    info!(
        log,
        "Deposit contract";
        "deploy_block" => client_config.eth1.deposit_contract_deploy_block,
        "address" => &client_config.eth1.deposit_contract_address
    );

    // Only append network config bootnodes if discovery is not disabled
    if !client_config.network.disable_discovery {
        if let Some(boot_nodes) = &eth2_network_config.boot_enr {
            client_config
                .network
                .boot_nodes_enr
                .extend_from_slice(boot_nodes)
        }
    }

    client_config.genesis = if let Some(genesis_state_bytes) =
        eth2_network_config.genesis_state_bytes.clone()
    {
        // Set up weak subjectivity sync, or start from the hardcoded genesis state.
        if let (Some(initial_state_path), Some(initial_block_path)) = (
            cli_args.value_of("checkpoint-state"),
            cli_args.value_of("checkpoint-block"),
        ) {
            let read = |path: &str| {
                use std::fs::File;
                use std::io::Read;
                File::open(Path::new(path))
                    .and_then(|mut f| {
                        let mut buffer = vec![];
                        f.read_to_end(&mut buffer)?;
                        Ok(buffer)
                    })
                    .map_err(|e| format!("Unable to open {}: {:?}", path, e))
            };

            let anchor_state_bytes = read(initial_state_path)?;
            let anchor_block_bytes = read(initial_block_path)?;

            ClientGenesis::WeakSubjSszBytes {
                genesis_state_bytes,
                anchor_state_bytes,
                anchor_block_bytes,
            }
        } else if let Some(remote_bn_url) = cli_args.value_of("checkpoint-sync-url") {
            let url = SensitiveUrl::parse(remote_bn_url)
                .map_err(|e| format!("Invalid checkpoint sync URL: {:?}", e))?;

            ClientGenesis::CheckpointSyncUrl {
                genesis_state_bytes,
                url,
            }
        } else {
            // Note: re-serializing the genesis state is not so efficient, however it avoids adding
            // trait bounds to the `ClientGenesis` enum. This would have significant flow-on
            // effects.
            ClientGenesis::SszBytes {
                genesis_state_bytes,
            }
        }
    } else {
        if cli_args.is_present("checkpoint-state") || cli_args.is_present("checkpoint-sync-url") {
            return Err(
                "Checkpoint sync is not available for this network as no genesis state is known"
                    .to_string(),
            );
        }
        ClientGenesis::DepositContract
    };

    if cli_args.is_present("reconstruct-historic-states") {
        client_config.chain.reconstruct_historic_states = true;
    }

    let raw_graffiti = if let Some(graffiti) = cli_args.value_of("graffiti") {
        if graffiti.len() > GRAFFITI_BYTES_LEN {
            return Err(format!(
                "Your graffiti is too long! {} bytes maximum!",
                GRAFFITI_BYTES_LEN
            ));
        }

        graffiti.as_bytes()
    } else if cli_args.is_present("private") {
        b""
    } else {
        lighthouse_version::VERSION.as_bytes()
    };

    let trimmed_graffiti_len = cmp::min(raw_graffiti.len(), GRAFFITI_BYTES_LEN);
    client_config.graffiti.0[..trimmed_graffiti_len]
        .copy_from_slice(&raw_graffiti[..trimmed_graffiti_len]);

    if let Some(wss_checkpoint) = cli_args.value_of("wss-checkpoint") {
        let mut split = wss_checkpoint.split(':');
        let root_str = split
            .next()
            .ok_or("Improperly formatted weak subjectivity checkpoint")?;
        let epoch_str = split
            .next()
            .ok_or("Improperly formatted weak subjectivity checkpoint")?;

        if !root_str.starts_with("0x") {
            return Err(
                "Unable to parse weak subjectivity checkpoint root, must have 0x prefix"
                    .to_string(),
            );
        }

        if !root_str.chars().count() == 66 {
            return Err(
                "Unable to parse weak subjectivity checkpoint root, must have 32 bytes".to_string(),
            );
        }

        let root =
            Hash256::from_slice(&hex::decode(&root_str[2..]).map_err(|e| {
                format!("Unable to parse weak subjectivity checkpoint root: {:?}", e)
            })?);
        let epoch = Epoch::new(
            epoch_str
                .parse()
                .map_err(|_| "Invalid weak subjectivity checkpoint epoch".to_string())?,
        );

        client_config.chain.weak_subjectivity_checkpoint = Some(Checkpoint { epoch, root })
    }

    if let Some(max_skip_slots) = cli_args.value_of("max-skip-slots") {
        client_config.chain.import_max_skip_slots = match max_skip_slots {
            "none" => None,
            n => Some(
                n.parse()
                    .map_err(|_| "Invalid max-skip-slots".to_string())?,
            ),
        };
    }

    client_config.chain.max_network_size =
        lighthouse_network::gossip_max_size(spec.bellatrix_fork_epoch.is_some());

    if cli_args.is_present("slasher") {
        let slasher_dir = if let Some(slasher_dir) = cli_args.value_of("slasher-dir") {
            PathBuf::from(slasher_dir)
        } else {
            client_config.data_dir.join("slasher_db")
        };

        let mut slasher_config = slasher::Config::new(slasher_dir);

        if let Some(update_period) = clap_utils::parse_optional(cli_args, "slasher-update-period")?
        {
            slasher_config.update_period = update_period;
        }

        if let Some(slot_offset) =
            clap_utils::parse_optional::<f64>(cli_args, "slasher-slot-offset")?
        {
            if slot_offset.is_finite() {
                slasher_config.slot_offset = slot_offset;
            } else {
                return Err(format!(
                    "invalid float for slasher-slot-offset: {}",
                    slot_offset
                ));
            }
        }

        if let Some(history_length) =
            clap_utils::parse_optional(cli_args, "slasher-history-length")?
        {
            slasher_config.history_length = history_length;
        }

        if let Some(max_db_size_gbs) =
            clap_utils::parse_optional::<usize>(cli_args, "slasher-max-db-size")?
        {
            slasher_config.max_db_size_mbs = max_db_size_gbs * 1024;
        }

        if let Some(attestation_cache_size) =
            clap_utils::parse_optional(cli_args, "slasher-att-cache-size")?
        {
            slasher_config.attestation_root_cache_size = attestation_cache_size;
        }

        if let Some(chunk_size) = clap_utils::parse_optional(cli_args, "slasher-chunk-size")? {
            slasher_config.chunk_size = chunk_size;
        }

        if let Some(validator_chunk_size) =
            clap_utils::parse_optional(cli_args, "slasher-validator-chunk-size")?
        {
            slasher_config.validator_chunk_size = validator_chunk_size;
        }

        slasher_config.broadcast = cli_args.is_present("slasher-broadcast");

        client_config.slasher = Some(slasher_config);
    }

    if cli_args.is_present("validator-monitor-auto") {
        client_config.validator_monitor_auto = true;
    }

    if let Some(pubkeys) = cli_args.value_of("validator-monitor-pubkeys") {
        let pubkeys = pubkeys
            .split(',')
            .map(PublicKeyBytes::from_str)
            .collect::<Result<Vec<_>, _>>()
            .map_err(|e| format!("Invalid --validator-monitor-pubkeys value: {:?}", e))?;
        client_config
            .validator_monitor_pubkeys
            .extend_from_slice(&pubkeys);
    }

    if let Some(path) = cli_args.value_of("validator-monitor-file") {
        let string = fs::read(path)
            .map_err(|e| format!("Unable to read --validator-monitor-file: {}", e))
            .and_then(|bytes| {
                String::from_utf8(bytes)
                    .map_err(|e| format!("--validator-monitor-file is not utf8: {}", e))
            })?;
        let pubkeys = string
            .trim_end() // Remove trailing white space
            .split(',')
            .map(PublicKeyBytes::from_str)
            .collect::<Result<Vec<_>, _>>()
            .map_err(|e| format!("Invalid --validator-monitor-file contents: {:?}", e))?;
        client_config
            .validator_monitor_pubkeys
            .extend_from_slice(&pubkeys);
    }

    if cli_args.is_present("disable-lock-timeouts") {
        client_config.chain.enable_lock_timeouts = false;
    }

    if let Some(timeout) =
        clap_utils::parse_optional(cli_args, "fork-choice-before-proposal-timeout")?
    {
        client_config.chain.fork_choice_before_proposal_timeout_ms = timeout;
    }

<<<<<<< HEAD
    /*
     * Builder fallback configs.
     */
    client_config.chain.builder_fallback_skips =
        clap_utils::parse_required(cli_args, "builder-fallback-skips")?;
    client_config.chain.builder_fallback_skips_per_epoch =
        clap_utils::parse_required(cli_args, "builder-fallback-skips-per-epoch")?;
    client_config
        .chain
        .builder_fallback_epochs_since_finalization =
        clap_utils::parse_required(cli_args, "builder-fallback-epochs-since-finalization")?;
    client_config.chain.builder_fallback_disable_checks =
        cli_args.is_present("builder-fallback-disable-checks");
=======
    if cli_args.is_present("count-unrealized") {
        client_config.chain.count_unrealized = true;
    }
>>>>>>> d3163054

    Ok(client_config)
}

/// Sets the network config from the command line arguments
pub fn set_network_config(
    config: &mut NetworkConfig,
    cli_args: &ArgMatches,
    data_dir: &Path,
    log: &Logger,
    use_listening_port_as_enr_port_by_default: bool,
) -> Result<(), String> {
    // If a network dir has been specified, override the `datadir` definition.
    if let Some(dir) = cli_args.value_of("network-dir") {
        config.network_dir = PathBuf::from(dir);
    } else {
        config.network_dir = data_dir.join(DEFAULT_NETWORK_DIR);
    };

    if cli_args.is_present("subscribe-all-subnets") {
        config.subscribe_all_subnets = true;
    }

    if cli_args.is_present("import-all-attestations") {
        config.import_all_attestations = true;
    }

    if cli_args.is_present("shutdown-after-sync") {
        config.shutdown_after_sync = true;
    }

    if let Some(listen_address_str) = cli_args.value_of("listen-address") {
        let listen_address = listen_address_str
            .parse()
            .map_err(|_| format!("Invalid listen address: {:?}", listen_address_str))?;
        config.listen_address = listen_address;
    }

    if let Some(target_peers_str) = cli_args.value_of("target-peers") {
        config.target_peers = target_peers_str
            .parse::<usize>()
            .map_err(|_| format!("Invalid number of target peers: {}", target_peers_str))?;
    }

    if let Some(port_str) = cli_args.value_of("port") {
        let port = port_str
            .parse::<u16>()
            .map_err(|_| format!("Invalid port: {}", port_str))?;
        config.libp2p_port = port;
        config.discovery_port = port;
    }

    if let Some(port_str) = cli_args.value_of("discovery-port") {
        let port = port_str
            .parse::<u16>()
            .map_err(|_| format!("Invalid port: {}", port_str))?;
        config.discovery_port = port;
    }

    if let Some(value) = cli_args.value_of("network-load") {
        let network_load = value
            .parse::<u8>()
            .map_err(|_| format!("Invalid integer: {}", value))?;
        config.network_load = network_load;
    }

    if let Some(boot_enr_str) = cli_args.value_of("boot-nodes") {
        let mut enrs: Vec<Enr> = vec![];
        let mut multiaddrs: Vec<Multiaddr> = vec![];
        for addr in boot_enr_str.split(',') {
            match addr.parse() {
                Ok(enr) => enrs.push(enr),
                Err(_) => {
                    // parsing as ENR failed, try as Multiaddr
                    let multi: Multiaddr = addr
                        .parse()
                        .map_err(|_| format!("Not valid as ENR nor Multiaddr: {}", addr))?;
                    if !multi.iter().any(|proto| matches!(proto, Protocol::Udp(_))) {
                        slog::error!(log, "Missing UDP in Multiaddr {}", multi.to_string());
                    }
                    if !multi.iter().any(|proto| matches!(proto, Protocol::P2p(_))) {
                        slog::error!(log, "Missing P2P in Multiaddr {}", multi.to_string());
                    }
                    multiaddrs.push(multi);
                }
            }
        }
        config.boot_nodes_enr = enrs;
        config.boot_nodes_multiaddr = multiaddrs;
    }

    if let Some(libp2p_addresses_str) = cli_args.value_of("libp2p-addresses") {
        config.libp2p_nodes = libp2p_addresses_str
            .split(',')
            .map(|multiaddr| {
                multiaddr
                    .parse()
                    .map_err(|_| format!("Invalid Multiaddr: {}", multiaddr))
            })
            .collect::<Result<Vec<Multiaddr>, _>>()?;
    }

    if let Some(trusted_peers_str) = cli_args.value_of("trusted-peers") {
        config.trusted_peers = trusted_peers_str
            .split(',')
            .map(|peer_id| {
                peer_id
                    .parse()
                    .map_err(|_| format!("Invalid trusted peer id: {}", peer_id))
            })
            .collect::<Result<Vec<PeerIdSerialized>, _>>()?;
    }

    if let Some(enr_udp_port_str) = cli_args.value_of("enr-udp-port") {
        config.enr_udp_port = Some(
            enr_udp_port_str
                .parse::<u16>()
                .map_err(|_| format!("Invalid discovery port: {}", enr_udp_port_str))?,
        );
    }

    if let Some(enr_tcp_port_str) = cli_args.value_of("enr-tcp-port") {
        config.enr_tcp_port = Some(
            enr_tcp_port_str
                .parse::<u16>()
                .map_err(|_| format!("Invalid ENR TCP port: {}", enr_tcp_port_str))?,
        );
    }

    if cli_args.is_present("enr-match") {
        // set the enr address to localhost if the address is 0.0.0.0
        if config.listen_address == "0.0.0.0".parse::<IpAddr>().expect("valid ip addr") {
            config.enr_address = Some("127.0.0.1".parse::<IpAddr>().expect("valid ip addr"));
        } else {
            config.enr_address = Some(config.listen_address);
        }
        config.enr_udp_port = Some(config.discovery_port);
    }

    if let Some(enr_address) = cli_args.value_of("enr-address") {
        let resolved_addr = match enr_address.parse::<IpAddr>() {
            Ok(addr) => addr, // // Input is an IpAddr
            Err(_) => {
                let mut addr = enr_address.to_string();
                // Appending enr-port to the dns hostname to appease `to_socket_addrs()` parsing.
                // Since enr-update is disabled with a dns address, not setting the enr-udp-port
                // will make the node undiscoverable.
                if let Some(enr_udp_port) =
                    config
                        .enr_udp_port
                        .or(if use_listening_port_as_enr_port_by_default {
                            Some(config.discovery_port)
                        } else {
                            None
                        })
                {
                    write!(addr, ":{}", enr_udp_port)
                        .map_err(|e| format!("Failed to write enr address {}", e))?;
                } else {
                    return Err(
                        "enr-udp-port must be set for node to be discoverable with dns address"
                            .into(),
                    );
                }
                // `to_socket_addr()` does the dns resolution
                // Note: `to_socket_addrs()` is a blocking call
                let resolved_addr = if let Ok(mut resolved_addrs) = addr.to_socket_addrs() {
                    // Pick the first ip from the list of resolved addresses
                    resolved_addrs
                        .next()
                        .map(|a| a.ip())
                        .ok_or("Resolved dns addr contains no entries")?
                } else {
                    return Err(format!("Failed to parse enr-address: {}", enr_address));
                };
                config.discv5_config.enr_update = false;
                resolved_addr
            }
        };
        config.enr_address = Some(resolved_addr);
    }

    if cli_args.is_present("disable-enr-auto-update") {
        config.discv5_config.enr_update = false;
    }

    if cli_args.is_present("disable-packet-filter") {
        warn!(log, "Discv5 packet filter is disabled");
        config.discv5_config.enable_packet_filter = false;
    }

    if cli_args.is_present("disable-discovery") {
        config.disable_discovery = true;
        warn!(log, "Discovery is disabled. New peers will not be found");
    }

    if cli_args.is_present("disable-upnp") {
        config.upnp_enabled = false;
    }

    if cli_args.is_present("private") {
        config.private = true;
    }

    if cli_args.is_present("metrics") {
        config.metrics_enabled = true;
    }

    if cli_args.is_present("enable-private-discovery") {
        config.discv5_config.table_filter = |_| true;
    }

    Ok(())
}

/// Gets the datadir which should be used.
pub fn get_data_dir(cli_args: &ArgMatches) -> PathBuf {
    // Read the `--datadir` flag.
    //
    // If it's not present, try and find the home directory (`~`) and push the default data
    // directory and the testnet name onto it.

    cli_args
        .value_of("datadir")
        .map(|path| PathBuf::from(path).join(DEFAULT_BEACON_NODE_DIR))
        .or_else(|| {
            dirs::home_dir().map(|home| {
                home.join(DEFAULT_ROOT_DIR)
                    .join(directory::get_network_dir(cli_args))
                    .join(DEFAULT_BEACON_NODE_DIR)
            })
        })
        .unwrap_or_else(|| PathBuf::from("."))
}

/// Get the `slots_per_restore_point` value to use for the database.
///
/// Return `(sprp, set_explicitly)` where `set_explicitly` is `true` if the user provided the value.
pub fn get_slots_per_restore_point<E: EthSpec>(
    cli_args: &ArgMatches,
) -> Result<(u64, bool), String> {
    if let Some(slots_per_restore_point) =
        clap_utils::parse_optional(cli_args, "slots-per-restore-point")?
    {
        Ok((slots_per_restore_point, true))
    } else {
        let default = std::cmp::min(
            E::slots_per_historical_root() as u64,
            store::config::DEFAULT_SLOTS_PER_RESTORE_POINT,
        );
        Ok((default, false))
    }
}

/// Parses the `cli_value` as a comma-separated string of values to be parsed with `parser`.
///
/// If there is more than one value, log a warning. If there are no values, return an error.
pub fn parse_only_one_value<F, T, E>(
    cli_value: &str,
    parser: F,
    flag_name: &str,
    log: &Logger,
) -> Result<T, String>
where
    F: Fn(&str) -> Result<T, E>,
    E: Debug,
{
    let values = cli_value
        .split(',')
        .map(parser)
        .collect::<Result<Vec<_>, _>>()
        .map_err(|e| format!("{} contains an invalid value {:?}", flag_name, e))?;

    if values.len() > 1 {
        warn!(
            log,
            "Multiple values provided";
            "info" => "multiple values are deprecated, only the first value will be used",
            "count" => values.len(),
            "flag" => flag_name
        );
    }

    values
        .into_iter()
        .next()
        .ok_or(format!("Must provide at least one value to {}", flag_name))
}<|MERGE_RESOLUTION|>--- conflicted
+++ resolved
@@ -630,7 +630,10 @@
         client_config.chain.fork_choice_before_proposal_timeout_ms = timeout;
     }
 
-<<<<<<< HEAD
+    if cli_args.is_present("count-unrealized") {
+        client_config.chain.count_unrealized = true;
+    }
+
     /*
      * Builder fallback configs.
      */
@@ -644,11 +647,6 @@
         clap_utils::parse_required(cli_args, "builder-fallback-epochs-since-finalization")?;
     client_config.chain.builder_fallback_disable_checks =
         cli_args.is_present("builder-fallback-disable-checks");
-=======
-    if cli_args.is_present("count-unrealized") {
-        client_config.chain.count_unrealized = true;
-    }
->>>>>>> d3163054
 
     Ok(client_config)
 }
